--- conflicted
+++ resolved
@@ -287,11 +287,8 @@
   "security/runtime-benchmarks",
   "tx-pause/runtime-benchmarks",
   "vault-registry/runtime-benchmarks",
-<<<<<<< HEAD
   "democracy/runtime-benchmarks",
-=======
   "supply/runtime-benchmarks",
->>>>>>> e2432529
 ]
 disable-runtime-api = []
 dev-interlay = []
