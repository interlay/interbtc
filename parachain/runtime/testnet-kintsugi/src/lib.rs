--- conflicted
+++ resolved
@@ -1307,11 +1307,8 @@
         [redeem, Redeem]
         [replace, Replace]
         [vault_registry, VaultRegistry]
-<<<<<<< HEAD
         [democracy, Democracy]
-=======
         [tx_pause, TxPause]
->>>>>>> b37637f4
     );
 }
 
