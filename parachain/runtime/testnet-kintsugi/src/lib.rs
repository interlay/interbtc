//! The testnet runtime. This can be compiled with `#[no_std]`, ready for Wasm.

#![cfg_attr(not(feature = "std"), no_std)]
// `construct_runtime!` does a lot of recursion and requires us to increase the limit to 256.
#![recursion_limit = "256"]

// Make the WASM binary available.
#[cfg(feature = "std")]
include!(concat!(env!("OUT_DIR"), "/wasm_binary.rs"));

use bitcoin::types::H256Le;
use codec::Encode;
use currency::Amount;
use frame_support::{
    dispatch::{DispatchError, DispatchResult},
    traits::{
        ConstU32, Contains, Currency as PalletCurrency, EitherOfDiverse, EnsureOrigin, EnsureOriginWithArg,
        EqualPrivilegeOnly, ExistenceRequirement, Imbalance, InstanceFilter, OnUnbalanced,
    },
    weights::ConstantMultiplier,
    PalletId,
};
use frame_system::{
    limits::{BlockLength, BlockWeights},
    EnsureRoot, EnsureRootWithSuccess, EnsureSigned,
};
use loans::{OnSlashHook, PostDeposit, PostTransfer, PreDeposit, PreTransfer};
use orml_asset_registry::SequentialId;
use orml_traits::{currency::MutationHooks, location::AbsoluteReserveProvider, parameter_type_with_key, MultiCurrency};
use pallet_transaction_payment::{Multiplier, TargetedFeeAdjustment};
use sp_api::impl_runtime_apis;
use sp_core::{OpaqueMetadata, H256};
use sp_runtime::{
    create_runtime_str, generic, impl_opaque_keys,
    traits::{AccountIdConversion, BlakeTwo256, Block as BlockT, Bounded, Convert, IdentityLookup, Zero},
    transaction_validity::{TransactionSource, TransactionValidity},
    ApplyExtrinsicResult, FixedPointNumber, Perquintill,
};
use sp_std::{marker::PhantomData, prelude::*};
#[cfg(feature = "std")]
use sp_version::NativeVersion;
use sp_version::RuntimeVersion;
use xcm_executor::{traits::WeightTrader, Assets};

// A few exports that help ease life for downstream crates.
pub use frame_support::{
    construct_runtime,
    dispatch::DispatchClass,
    parameter_types,
    traits::{Everything, Get, KeyOwnerProofSystem, LockIdentifier, Nothing},
    weights::{
        constants::{BlockExecutionWeight, ExtrinsicBaseWeight, RocksDbWeight, WEIGHT_REF_TIME_PER_SECOND},
        IdentityFee, Weight,
    },
    StorageValue,
};
pub use pallet_timestamp::Call as TimestampCall;
pub use sp_consensus_aura::sr25519::AuthorityId as AuraId;
#[cfg(any(feature = "std", test))]
pub use sp_runtime::BuildStorage;
pub use sp_runtime::{FixedU128, Perbill, Permill};

// interBTC exports
pub use btc_relay::{bitcoin, Call as BtcRelayCall, TARGET_SPACING};
pub use constants::{currency::*, time::*};
pub use oracle_rpc_runtime_api::BalanceWrapper;
pub use security::StatusCode;

pub use primitives::{
    self, AccountId, Balance, BlockNumber,
    CurrencyId::{ForeignAsset, LendToken, Token},
    CurrencyInfo, Hash, Liquidity, Moment, Nonce, Rate, Ratio, Shortfall, Signature, SignedFixedPoint, SignedInner,
    StablePoolId, UnsignedFixedPoint, UnsignedInner,
};

// XCM imports
use pallet_xcm::{EnsureXcm, IsMajorityOfBody};
use xcm::{latest::MultiLocation, opaque::latest::BodyId};
use xcm_config::ParentLocation;

pub mod constants;
pub mod xcm_config;

mod dex;

type VaultId = primitives::VaultId<AccountId, CurrencyId>;

impl_opaque_keys! {
    pub struct SessionKeys {
        pub aura: Aura,
    }
}

/// This runtime version.
#[sp_version::runtime_version]
pub const VERSION: RuntimeVersion = RuntimeVersion {
    spec_name: create_runtime_str!("testnet-kintsugi"),
    impl_name: create_runtime_str!("testnet-kintsugi"),
    authoring_version: 1,
    spec_version: 1023002,
    impl_version: 1,
    transaction_version: 1, // added preimage
    apis: RUNTIME_API_VERSIONS,
    state_version: 0,
};

pub mod token_distribution {
    use super::*;

    // 10 million KINT distributed over 4 years
    // KINT has 12 decimal places, same as KSM
    // See: https://wiki.polkadot.network/docs/learn-DOT#kusama
    pub const INITIAL_ALLOCATION: Balance = 10_000_000_u128 * UNITS;

    // multiplication is non-overflow by default
    pub const ESCROW_INFLATION_REWARDS: Permill = Permill::from_parts(67000); // 6.7%
    pub const TREASURY_INFLATION_REWARDS: Permill = Permill::from_parts(533000); // 53.3%
    pub const VAULT_INFLATION_REWARDS: Permill = Permill::from_percent(40); // 40%
}

/// The version information used to identify this runtime when compiled natively.
#[cfg(feature = "std")]
pub fn native_version() -> NativeVersion {
    NativeVersion {
        runtime_version: VERSION,
        can_author_with: Default::default(),
    }
}

/// We assume that ~10% of the block weight is consumed by `on_initalize` handlers.
/// This is used to limit the maximal weight of a single extrinsic.
const AVERAGE_ON_INITIALIZE_RATIO: Perbill = Perbill::from_percent(10);
/// We allow `Normal` extrinsics to fill up the block up to 75%, the rest can be used
/// by  Operational  extrinsics.
const NORMAL_DISPATCH_RATIO: Perbill = Perbill::from_percent(75);
/// We allow for 0.5 seconds of compute with a 12 second average block time.
pub const MAXIMUM_BLOCK_WEIGHT: Weight = Weight::from_parts(
    WEIGHT_REF_TIME_PER_SECOND.saturating_div(2),
    cumulus_primitives_core::relay_chain::MAX_POV_SIZE as u64,
);

parameter_types! {
    pub const BlockHashCount: BlockNumber = 250;
    pub const Version: RuntimeVersion = VERSION;
    pub RuntimeBlockLength: BlockLength =
        BlockLength::max_with_normal_ratio(5 * 1024 * 1024, NORMAL_DISPATCH_RATIO);
    pub RuntimeBlockWeights: BlockWeights = BlockWeights::builder()
        .base_block(BlockExecutionWeight::get())
        .for_class(DispatchClass::all(), |weights| {
            weights.base_extrinsic = ExtrinsicBaseWeight::get();
        })
        .for_class(DispatchClass::Normal, |weights| {
            weights.max_total = Some(NORMAL_DISPATCH_RATIO * MAXIMUM_BLOCK_WEIGHT);
        })
        .for_class(DispatchClass::Operational, |weights| {
            weights.max_total = Some(MAXIMUM_BLOCK_WEIGHT);
            // Operational transactions have some extra reserved space, so that they
            // are included even if block reached `MAXIMUM_BLOCK_WEIGHT`.
            weights.reserved = Some(
                MAXIMUM_BLOCK_WEIGHT - NORMAL_DISPATCH_RATIO * MAXIMUM_BLOCK_WEIGHT
            );
        })
        .avg_block_initialization(AVERAGE_ON_INITIALIZE_RATIO)
        .build_or_panic();
    pub const SS58Prefix: u16 = 2092;
}

pub struct BaseCallFilter;

impl Contains<RuntimeCall> for BaseCallFilter {
    fn contains(call: &RuntimeCall) -> bool {
        if matches!(
            call,
            RuntimeCall::System(_)
                | RuntimeCall::Session(_)
                | RuntimeCall::Timestamp(_)
                | RuntimeCall::ParachainSystem(_)
                | RuntimeCall::Sudo(_)
                | RuntimeCall::Democracy(_)
                | RuntimeCall::Escrow(_)
                | RuntimeCall::TechnicalCommittee(_)
        ) {
            // always allow core calls
            true
        } else if let RuntimeCall::PolkadotXcm(_) = call {
            // For security reasons, disallow usage of the xcm package by users. Sudo and
            // governance are still able to call these (sudo is explicitly white-listed, while
            // governance bypasses this call filter).
            false
        } else {
            // normal operation: allow all calls that are not explicitly paused
            TxPause::contains(call)
        }
    }
}

impl frame_system::Config for Runtime {
    /// The identifier used to distinguish between accounts.
    type AccountId = AccountId;
    /// The aggregated dispatch type that is available for extrinsics.
    type RuntimeCall = RuntimeCall;
    /// The lookup mechanism to get account ID from whatever is passed in dispatchers.
    type Lookup = IdentityLookup<AccountId>;
    /// The index type for storing how many extrinsics an account has signed.
    type Index = Nonce;
    /// The index type for blocks.
    type BlockNumber = BlockNumber;
    /// The type for hashing blocks and tries.
    type Hash = Hash;
    /// The hashing algorithm used.
    type Hashing = BlakeTwo256;
    /// The header type.
    type Header = generic::Header<BlockNumber, BlakeTwo256>;
    /// The ubiquitous event type.
    type RuntimeEvent = RuntimeEvent;
    /// The ubiquitous origin type.
    type RuntimeOrigin = RuntimeOrigin;
    /// Maximum number of block number to block hash mappings to keep (oldest pruned first).
    type BlockHashCount = BlockHashCount;
    /// Runtime version.
    type Version = Version;
    /// Converts a module to an index of this module in the runtime.
    type PalletInfo = PalletInfo;
    type AccountData = pallet_balances::AccountData<Balance>;
    type OnNewAccount = ();
    type OnKilledAccount = ();
    type DbWeight = ();
    type BaseCallFilter = BaseCallFilter;
    type SystemWeightInfo = ();
    type BlockWeights = RuntimeBlockWeights;
    type BlockLength = RuntimeBlockLength;
    type SS58Prefix = SS58Prefix;
    type OnSetCode = cumulus_pallet_parachain_system::ParachainSetCode<Self>;
    type MaxConsumers = frame_support::traits::ConstU32<16>;
}

impl pallet_authorship::Config for Runtime {
    type FindAuthor = pallet_session::FindAccountFromAuthorIndex<Self, Aura>;
    type EventHandler = (CollatorSelection,);
}

parameter_types! {
    pub const Period: u32 = 6 * HOURS;
    pub const Offset: u32 = 0;
    pub const MaxAuthorities: u32 = 32;
}

impl pallet_session::Config for Runtime {
    type RuntimeEvent = RuntimeEvent;
    type ValidatorId = <Self as frame_system::Config>::AccountId;
    // we don't have stash and controller, thus we don't need the convert as well.
    type ValidatorIdOf = collator_selection::IdentityCollator;
    type ShouldEndSession = pallet_session::PeriodicSessions<Period, Offset>;
    type NextSessionRotation = pallet_session::PeriodicSessions<Period, Offset>;
    type SessionManager = CollatorSelection;
    // Essentially just Aura, but lets be pedantic.
    type SessionHandler = <SessionKeys as sp_runtime::traits::OpaqueKeys>::KeyTypeIdProviders;
    type Keys = SessionKeys;
    type WeightInfo = ();
}

parameter_types! {
    pub const MaxCandidates: u32 = 1000;
    pub const MinCandidates: u32 = 5;
    pub const SessionLength: BlockNumber = 6 * HOURS;
    pub const MaxInvulnerables: u32 = 100;
    pub const ExecutiveBody: BodyId = BodyId::Executive;
}

/// We allow root and the Relay Chain council to execute privileged collator selection operations.
pub type CollatorSelectionUpdateOrigin =
    EitherOfDiverse<EnsureRoot<AccountId>, EnsureXcm<IsMajorityOfBody<ParentLocation, ExecutiveBody>>>;

impl collator_selection::Config for Runtime {
    type RuntimeEvent = RuntimeEvent;
    type StakingCurrency = Escrow;
    type RewardsCurrency = NativeCurrency;
    type UpdateOrigin = CollatorSelectionUpdateOrigin;
    type PotId = CollatorPotId;
    type MaxCandidates = MaxCandidates;
    type MinCandidates = MinCandidates;
    type MaxInvulnerables = MaxInvulnerables;
    // should be a multiple of session or things will get inconsistent
    type KickThreshold = Period;
    type ValidatorId = <Self as frame_system::Config>::AccountId;
    type ValidatorIdOf = collator_selection::IdentityCollator;
    type ValidatorRegistration = Session;
    type WeightInfo = ();
}

impl pallet_aura::Config for Runtime {
    type AuthorityId = AuraId;
    type DisabledValidators = ();
    type MaxAuthorities = MaxAuthorities;
}

parameter_types! {
    pub const MinimumPeriod: u64 = SLOT_DURATION / 2;
}

impl pallet_timestamp::Config for Runtime {
    /// A timestamp: milliseconds since the unix epoch.
    type Moment = Moment;
    type OnTimestampSet = (); // no hook set - it would break instant seal
    type MinimumPeriod = MinimumPeriod;
    type WeightInfo = ();
}

pub type SlowAdjustingFeeUpdate<R> =
    TargetedFeeAdjustment<R, TargetBlockFullness, AdjustmentVariable, MinimumMultiplier, MaximumMultiplier>;

parameter_types! {
    pub const TransactionByteFee: Balance = MILLICENTS;
    /// This value increases the priority of `Operational` transactions by adding
    /// a "virtual tip" that's equal to the `OperationalFeeMultiplier * final_fee`.
    pub OperationalFeeMultiplier: u8 = 5;
    /// The portion of the `NORMAL_DISPATCH_RATIO` that we adjust the fees with. Blocks filled less
    /// than this will decrease the weight and more will increase.
    pub const TargetBlockFullness: Perquintill = Perquintill::from_percent(25);
    /// The adjustment variable of the runtime. Higher values will cause `TargetBlockFullness` to
    /// change the fees more rapidly.
    pub AdjustmentVariable: Multiplier = Multiplier::saturating_from_rational(3, 100_000);
    /// Minimum amount of the multiplier. This value cannot be too low. A test case should ensure
    /// that combined with `AdjustmentVariable`, we can recover from the minimum.
    /// See `multiplier_can_grow_from_zero`.
    pub MinimumMultiplier: Multiplier = Multiplier::saturating_from_rational(1u128, 1_000_000u128);
    pub MaximumMultiplier: Multiplier = Bounded::max_value();
}

type NegativeImbalance<T, GetCurrencyId> = <orml_tokens::CurrencyAdapter<T, GetCurrencyId> as PalletCurrency<
    <T as frame_system::Config>::AccountId,
>>::NegativeImbalance;

pub struct DealWithFees<T, GetCurrencyId>(PhantomData<(T, GetCurrencyId)>);

impl<T, GetCurrencyId> OnUnbalanced<NegativeImbalance<T, GetCurrencyId>> for DealWithFees<T, GetCurrencyId>
where
    T: pallet_authorship::Config + orml_tokens::Config,
    GetCurrencyId: Get<T::CurrencyId>,
{
    fn on_unbalanceds<B>(mut fees_then_tips: impl Iterator<Item = NegativeImbalance<T, GetCurrencyId>>) {
        if let Some(mut fees) = fees_then_tips.next() {
            if let Some(tips) = fees_then_tips.next() {
                tips.merge_into(&mut fees);
            }
            if let Some(author) = pallet_authorship::Pallet::<T>::author() {
                orml_tokens::CurrencyAdapter::<T, GetCurrencyId>::resolve_creating(&author, fees);
            }
        }
    }
}

impl pallet_transaction_payment::Config for Runtime {
    type RuntimeEvent = RuntimeEvent;
    type OnChargeTransaction =
        pallet_transaction_payment::CurrencyAdapter<NativeCurrency, DealWithFees<Runtime, GetNativeCurrencyId>>;
    type LengthToFee = ConstantMultiplier<Balance, TransactionByteFee>;
    type WeightToFee = IdentityFee<Balance>;
    type FeeMultiplierUpdate = SlowAdjustingFeeUpdate<Self>;
    type OperationalFeeMultiplier = OperationalFeeMultiplier;
}

impl pallet_sudo::Config for Runtime {
    type RuntimeCall = RuntimeCall;
    type RuntimeEvent = RuntimeEvent;
}

impl pallet_utility::Config for Runtime {
    type RuntimeCall = RuntimeCall;
    type RuntimeEvent = RuntimeEvent;
    type WeightInfo = ();
    type PalletsOrigin = OriginCaller;
}

parameter_types! {
    pub MinVestedTransfer: Balance = 0;
    // NOTE: per account, airdrop only needs one
    pub const MaxVestingSchedules: u32 = 1;
}

impl orml_vesting::Config for Runtime {
    type RuntimeEvent = RuntimeEvent;
    type Currency = NativeCurrency;
    type MinVestedTransfer = MinVestedTransfer;
    // anyone can transfer vested tokens
    type VestedTransferOrigin = EnsureSigned<AccountId>;
    type WeightInfo = ();
    type MaxVestingSchedules = MaxVestingSchedules;
    type BlockNumberProvider = System;
}

parameter_types! {
    pub MaximumSchedulerWeight: Weight = Perbill::from_percent(80) * RuntimeBlockWeights::get().max_block;
    pub const MaxScheduledPerBlock: u32 = 30;
}

impl pallet_scheduler::Config for Runtime {
    type RuntimeEvent = RuntimeEvent;
    type RuntimeOrigin = RuntimeOrigin;
    type PalletsOrigin = OriginCaller;
    type RuntimeCall = RuntimeCall;
    type MaximumWeight = MaximumSchedulerWeight;
    type ScheduleOrigin = EnsureRoot<AccountId>;
    type MaxScheduledPerBlock = MaxScheduledPerBlock;
    type WeightInfo = ();
    type OriginPrivilegeCmp = EqualPrivilegeOnly;
    type Preimages = Preimage;
}

parameter_types! {
    pub PreimageBaseDepositz: Balance = deposit(2, 64); // todo: rename
    pub PreimageByteDepositz: Balance = deposit(0, 1);
}

impl pallet_preimage::Config for Runtime {
    type WeightInfo = ();
    type RuntimeEvent = RuntimeEvent;
    type Currency = NativeCurrency;
    type ManagerOrigin = EnsureRoot<AccountId>;
    type BaseDeposit = PreimageBaseDepositz;
    type ByteDeposit = PreimageByteDepositz;
}

type EnsureRootOrAllTechnicalCommittee = EitherOfDiverse<
    EnsureRoot<AccountId>,
    pallet_collective::EnsureProportionAtLeast<AccountId, TechnicalCommitteeInstance, 1, 1>,
>;

parameter_types! {
    pub const VotingPeriod: BlockNumber = 2 * DAYS;
    pub const FastTrackVotingPeriod: BlockNumber = 3 * HOURS;
    // Require 5 vKINT to make a proposal. Given the crowdloan airdrop, this qualifies about 3500
    // accounts to make a governance proposal. Only 2300 can do two proposals,
    // and 700 accounts can do ten or more proposals.
    pub MinimumDeposit: Balance = 5 * UNITS;
    pub const EnactmentPeriod: BlockNumber = 6 * HOURS;
    pub const MaxVotes: u32 = 100;
    pub const MaxProposals: u32 = 100;
    pub LaunchOffsetMillis: u64 = 9 * 60 * 60 * 1000; // 9 hours offset, i.e. MON 9 AM
}

impl democracy::Config for Runtime {
    type RuntimeEvent = RuntimeEvent;
    type Scheduler = Scheduler;
    type Preimages = Preimage;
    type Currency = Escrow;
    type EnactmentPeriod = EnactmentPeriod;
    type VotingPeriod = VotingPeriod;
    type FastTrackVotingPeriod = FastTrackVotingPeriod;
    type MinimumDeposit = MinimumDeposit;
    type MaxVotes = MaxVotes;
    type MaxProposals = MaxProposals;
    type MaxDeposits = ConstU32<100>;
    /// The technical committee can have any proposal be tabled immediately
    /// with a shorter voting period.
    type FastTrackOrigin = EnsureRootOrAllTechnicalCommittee;
    type PalletsOrigin = OriginCaller;
    type WeightInfo = ();
    type UnixTime = Timestamp;
    type Moment = Moment;
    type LaunchOffsetMillis = LaunchOffsetMillis;
}

parameter_types! {
    // One storage item; key size is 32; value is size 4+4+16+32 bytes = 56 bytes.
    pub const GetDepositBase: Balance = deposit(1, 88);
    // Additional storage item size of 32 bytes.
    pub const GetDepositFactor: Balance = deposit(0, 32);
    pub GetMaxSignatories: u16 = 100; // multisig of at most 100 accounts
}

impl pallet_multisig::Config for Runtime {
    type RuntimeEvent = RuntimeEvent;
    type RuntimeCall = RuntimeCall;
    type Currency = NativeCurrency;
    type DepositBase = GetDepositBase;
    type DepositFactor = GetDepositFactor;
    type MaxSignatories = GetMaxSignatories;
    type WeightInfo = ();
}

parameter_types! {
    pub const ProposalBond: Permill = Permill::from_percent(5);
    pub ProposalBondMinimum: Balance = 5;
    pub ProposalBondMaximum: Option<Balance> = None;
    pub const SpendPeriod: BlockNumber = 1 * HOURS;
    pub const Burn: Permill = Permill::from_percent(0);
    pub const MaxApprovals: u32 = 100;
    pub const MaxSpend: Balance = Balance::MAX;
}

impl pallet_treasury::Config for Runtime {
    type PalletId = TreasuryPalletId;
    type Currency = NativeCurrency;
    type ApproveOrigin = EnsureRoot<AccountId>;
    type RejectOrigin = EnsureRoot<AccountId>;
    type SpendOrigin = EnsureRootWithSuccess<AccountId, MaxSpend>;
    type RuntimeEvent = RuntimeEvent;
    type OnSlash = Treasury;
    type ProposalBond = ProposalBond;
    type ProposalBondMinimum = ProposalBondMinimum;
    type ProposalBondMaximum = ProposalBondMaximum;
    type SpendPeriod = SpendPeriod;
    type Burn = Burn;
    type BurnDestination = ();
    type SpendFunds = ();
    type WeightInfo = ();
    type MaxApprovals = MaxApprovals;
}

parameter_types! {
    pub const TechnicalCommitteeMotionDuration: BlockNumber = 3 * DAYS;
    pub const TechnicalCommitteeMaxProposals: u32 = 100;
    pub const TechnicalCommitteeMaxMembers: u32 = 100;
}

type TechnicalCommitteeInstance = pallet_collective::Instance1;

impl pallet_collective::Config<TechnicalCommitteeInstance> for Runtime {
    type RuntimeOrigin = RuntimeOrigin;
    type Proposal = RuntimeCall;
    type RuntimeEvent = RuntimeEvent;
    type MotionDuration = TechnicalCommitteeMotionDuration;
    type MaxProposals = TechnicalCommitteeMaxProposals;
    type MaxMembers = TechnicalCommitteeMaxMembers;
    type DefaultVote = pallet_collective::PrimeDefaultVote;
    type WeightInfo = ();
}

impl pallet_membership::Config for Runtime {
    type RuntimeEvent = RuntimeEvent;
    type AddOrigin = EnsureRoot<AccountId>;
    type RemoveOrigin = EnsureRoot<AccountId>;
    type SwapOrigin = EnsureRoot<AccountId>;
    type ResetOrigin = EnsureRoot<AccountId>;
    type PrimeOrigin = EnsureRoot<AccountId>;
    type MembershipInitialized = TechnicalCommittee;
    type MembershipChanged = TechnicalCommittee;
    type MaxMembers = TechnicalCommitteeMaxMembers;
    type WeightInfo = ();
}

parameter_types! {
    pub const ReservedXcmpWeight: Weight = MAXIMUM_BLOCK_WEIGHT.saturating_div(4 as u64);
    pub const ReservedDmpWeight: Weight = MAXIMUM_BLOCK_WEIGHT.saturating_div(4 as u64);
}

impl cumulus_pallet_parachain_system::Config for Runtime {
    type RuntimeEvent = RuntimeEvent;
    type OnSystemEvent = ();
    type SelfParaId = parachain_info::Pallet<Runtime>;
    type OutboundXcmpMessageSource = XcmpQueue;
    type DmpMessageHandler = DmpQueue;
    type ReservedDmpWeight = ReservedDmpWeight;
    type XcmpMessageHandler = XcmpQueue;
    type ReservedXcmpWeight = ReservedXcmpWeight;
    type CheckAssociatedRelayNumber = cumulus_pallet_parachain_system::RelayNumberStrictlyIncreases;
}

impl parachain_info::Config for Runtime {}

impl cumulus_pallet_aura_ext::Config for Runtime {}

impl orml_unknown_tokens::Config for Runtime {
    type RuntimeEvent = RuntimeEvent;
}

parameter_types! {
    pub const ParachainBlocksPerBitcoinBlock: BlockNumber = BITCOIN_BLOCK_SPACING;
}

impl btc_relay::Config for Runtime {
    type RuntimeEvent = RuntimeEvent;
    type WeightInfo = ();
    type ParachainBlocksPerBitcoinBlock = ParachainBlocksPerBitcoinBlock;
}

parameter_types! {
    pub const GetNativeCurrencyId: CurrencyId = NATIVE_CURRENCY_ID;
    pub const GetRelayChainCurrencyId: CurrencyId = PARENT_CURRENCY_ID;
    pub const GetWrappedCurrencyId: CurrencyId = WRAPPED_CURRENCY_ID;
}

type NativeCurrency = orml_tokens::CurrencyAdapter<Runtime, GetNativeCurrencyId>;

// Pallet accounts
parameter_types! {
    pub const FeePalletId: PalletId = PalletId(*b"mod/fees");
    pub const SupplyPalletId: PalletId = PalletId(*b"mod/supl");
    pub const EscrowAnnuityPalletId: PalletId = PalletId(*b"esc/annu");
    pub const VaultAnnuityPalletId: PalletId = PalletId(*b"vlt/annu");
    pub const TreasuryPalletId: PalletId = PalletId(*b"mod/trsy");
    pub const CollatorPotId: PalletId = PalletId(*b"col/slct");
    pub const VaultRegistryPalletId: PalletId = PalletId(*b"mod/vreg");
    pub const LoansPalletId: PalletId = PalletId(*b"mod/loan");
    pub const FarmingPalletId: PalletId = PalletId(*b"mod/farm");
}

parameter_types! {
    // a3cgeH7D28bBsH77KFYdoMgyiXUHdk98XT5M2Wv5EgC45Kqya
    pub FeeAccount: AccountId = FeePalletId::get().into_account_truncating();
    // a3cgeH7D28bBsHWJtUcHf7srz25o34gCKi8SZVjky6nMyEm83
    pub SupplyAccount: AccountId = SupplyPalletId::get().into_account_truncating();
    // a3cgeH7CzXoGgXh453eaSJRCvbbBKZN4mejwUVkic8efQUi5R
    pub EscrowAnnuityAccount: AccountId = EscrowAnnuityPalletId::get().into_account_truncating();
    // a3cgeH7D3w3wu37yHx4VZeae4EUqNTw5RobTp5KvcMsrPLWJg
    pub VaultAnnuityAccount: AccountId = VaultAnnuityPalletId::get().into_account_truncating();
    // a3cgeH7D28bBsHY4hGLzxkMFUcFQmjGgDa2kmxg3D9Z6AyhtL
    pub TreasuryAccount: AccountId = TreasuryPalletId::get().into_account_truncating();
    // a3cgeH7Cz8NiptXsRA4iUACqh5frp9SSWgRiRhuaX3kj2ja4h
    pub CollatorSelectionAccount: AccountId = CollatorPotId::get().into_account_truncating();
    // a3cgeH7D28bBsHbch2n7DChKEapamDqY9yAm441K9WUQZbBGJ
    pub VaultRegistryAccount: AccountId = VaultRegistryPalletId::get().into_account_truncating();
    // a3cgeH7D28bBsHHqPQpBW7js6ePUgvf41qCBXNxERTqXDZcpv
    pub LoansAccount: AccountId = LoansPalletId::get().into_account_truncating();
    // a3cgeH7D28bBsH75j5kHyLm1ukdoYepKNKbTohsGag27VbLvK
    pub FarmingAccount: AccountId = FarmingPalletId::get().into_account_truncating();
}

pub fn get_all_module_accounts() -> Vec<AccountId> {
    vec![
        FeeAccount::get(),
        SupplyAccount::get(),
        EscrowAnnuityAccount::get(),
        VaultAnnuityAccount::get(),
        TreasuryAccount::get(),
        CollatorSelectionAccount::get(),
        VaultRegistryAccount::get(),
        LoansAccount::get(),
        // Reserve account where lending liquidation rewards are routed as lend tokens
        Loans::incentive_reward_account_id(),
        // Account where lending and borrowing subsidy rewards are deposited
        Loans::reward_account_id(),
        FarmingAccount::get(),
    ]
}

pub struct DustRemovalWhitelist;
impl Contains<AccountId> for DustRemovalWhitelist {
    fn contains(a: &AccountId) -> bool {
        get_all_module_accounts().contains(a)
    }
}

parameter_types! {
    pub const MaxLocks: u32 = 50;
}

parameter_type_with_key! {
    pub ExistentialDeposits: |_currency_id: CurrencyId| -> Balance {
        Zero::zero()
    };
}

pub struct CurrencyHooks<T>(PhantomData<T>);
impl<T: orml_tokens::Config + loans::Config>
    MutationHooks<T::AccountId, T::CurrencyId, <T as currency::Config>::Balance> for CurrencyHooks<T>
where
    T::AccountId: From<sp_runtime::AccountId32>,
{
    type OnDust = orml_tokens::TransferDust<T, FeeAccount>;
    type OnSlash = OnSlashHook<T>;
    type PreDeposit = PreDeposit<T>;
    type PostDeposit = PostDeposit<T>;
    type PreTransfer = PreTransfer<T>;
    type PostTransfer = PostTransfer<T>;
    type OnNewTokenAccount = ();
    type OnKilledTokenAccount = ();
}

impl orml_tokens::Config for Runtime {
    type RuntimeEvent = RuntimeEvent;
    type Balance = Balance;
    type Amount = primitives::Amount;
    type CurrencyId = CurrencyId;
    type WeightInfo = ();
    type ExistentialDeposits = ExistentialDeposits;
    type CurrencyHooks = CurrencyHooks<Runtime>;
    type MaxLocks = MaxLocks;
    type DustRemovalWhitelist = DustRemovalWhitelist;
    type MaxReserves = ConstU32<0>; // we don't use named reserves
    type ReserveIdentifier = (); // we don't use named reserves
}

pub struct AssetAuthority;
impl EnsureOriginWithArg<RuntimeOrigin, Option<u32>> for AssetAuthority {
    type Success = ();

    fn try_origin(origin: RuntimeOrigin, _asset_id: &Option<u32>) -> Result<Self::Success, RuntimeOrigin> {
        EnsureRoot::try_origin(origin)
    }

    #[cfg(feature = "runtime-benchmarks")]
    fn try_successful_origin(_: &Option<u32>) -> Result<RuntimeOrigin, ()> {
        EnsureRoot::try_successful_origin()
    }
}

impl orml_asset_registry::Config for Runtime {
    type RuntimeEvent = RuntimeEvent;
    type Balance = Balance;
    type CustomMetadata = primitives::CustomMetadata;
    type AssetProcessor = SequentialId<Runtime>;
    type AssetId = primitives::ForeignAssetId;
    type AuthorityOrigin = AssetAuthority;
    type WeightInfo = ();
}

parameter_types! {
    pub const InflationPeriod: BlockNumber = YEARS;
}

pub struct DealWithRewards;

impl supply::OnInflation<AccountId> for DealWithRewards {
    type Currency = NativeCurrency;
    // transfer will only fail if balance is too low
    // existential deposit is not required due to whitelist
    fn on_inflation(from: &AccountId, amount: Balance) {
        let vault_inflation = token_distribution::VAULT_INFLATION_REWARDS * amount;
        let escrow_inflation = token_distribution::ESCROW_INFLATION_REWARDS * amount;

        // vault block rewards
        let _ = Self::Currency::transfer(
            from,
            &VaultAnnuityAccount::get(),
            vault_inflation,
            ExistenceRequirement::KeepAlive,
        );
        VaultAnnuity::update_reward_per_block();

        // stake-to-vote block rewards
        let _ = Self::Currency::transfer(
            from,
            &EscrowAnnuityAccount::get(),
            escrow_inflation,
            ExistenceRequirement::KeepAlive,
        );
        EscrowAnnuity::update_reward_per_block();

        // remainder goes to treasury
        let _ = Self::Currency::transfer(
            from,
            &TreasuryAccount::get(),
            amount.saturating_sub(vault_inflation).saturating_sub(escrow_inflation),
            ExistenceRequirement::KeepAlive,
        );
    }
}

impl supply::Config for Runtime {
    type SupplyPalletId = SupplyPalletId;
    type RuntimeEvent = RuntimeEvent;
    type UnsignedFixedPoint = UnsignedFixedPoint;
    type Currency = NativeCurrency;
    type InflationPeriod = InflationPeriod;
    type OnInflation = DealWithRewards;
    type WeightInfo = ();
}

pub struct TotalWrapped;
impl Get<Balance> for TotalWrapped {
    fn get() -> Balance {
        orml_tokens::CurrencyAdapter::<Runtime, GetWrappedCurrencyId>::total_issuance()
    }
}

parameter_types! {
    pub const EmissionPeriod: BlockNumber = YEARS;
}

pub struct EscrowBlockRewardProvider;

impl annuity::BlockRewardProvider<AccountId> for EscrowBlockRewardProvider {
    type Currency = NativeCurrency;

    #[cfg(feature = "runtime-benchmarks")]
    fn deposit_stake(from: &AccountId, amount: Balance) -> DispatchResult {
        let current_stake = <EscrowRewards as reward::RewardsApi<(), AccountId, Balance>>::get_stake(&(), from)?;
        let new_stake = current_stake.saturating_add(amount);
        <EscrowRewards as reward::RewardsApi<(), AccountId, Balance>>::set_stake(&(), from, new_stake)
    }

    fn distribute_block_reward(_from: &AccountId, amount: Balance) -> DispatchResult {
        <EscrowRewards as reward::RewardsApi<(), AccountId, Balance>>::distribute_reward(
            &(),
            GetNativeCurrencyId::get(),
            amount,
        )
    }

    fn withdraw_reward(who: &AccountId) -> Result<Balance, DispatchError> {
        <EscrowRewards as reward::RewardsApi<(), AccountId, Balance>>::withdraw_reward(
            &(),
            who,
            GetNativeCurrencyId::get(),
        )
    }
}

type EscrowAnnuityInstance = annuity::Instance1;

impl annuity::Config<EscrowAnnuityInstance> for Runtime {
    type AnnuityPalletId = EscrowAnnuityPalletId;
    type RuntimeEvent = RuntimeEvent;
    type Currency = NativeCurrency;
    type BlockRewardProvider = EscrowBlockRewardProvider;
    type BlockNumberToBalance = BlockNumberToBalance;
    type EmissionPeriod = EmissionPeriod;
    type TotalWrapped = TotalWrapped;
    type WeightInfo = ();
}

pub struct VaultBlockRewardProvider;

impl annuity::BlockRewardProvider<AccountId> for VaultBlockRewardProvider {
    type Currency = NativeCurrency;

    #[cfg(feature = "runtime-benchmarks")]
    fn deposit_stake(_from: &AccountId, _amount: Balance) -> DispatchResult {
        // TODO: fix for vault id
        Ok(())
    }

    fn distribute_block_reward(from: &AccountId, amount: Balance) -> DispatchResult {
        // TODO: remove fee pallet?
        Self::Currency::transfer(from, &FeeAccount::get(), amount, ExistenceRequirement::KeepAlive)?;
        <VaultCapacity as reward::RewardsApi<(), CurrencyId, Balance>>::distribute_reward(
            &(),
            GetNativeCurrencyId::get(),
            amount,
        )
    }

    fn withdraw_reward(_: &AccountId) -> Result<Balance, DispatchError> {
        Err(sp_runtime::TokenError::Unsupported.into())
    }
}

type VaultAnnuityInstance = annuity::Instance2;

impl annuity::Config<VaultAnnuityInstance> for Runtime {
    type AnnuityPalletId = VaultAnnuityPalletId;
    type RuntimeEvent = RuntimeEvent;
    type Currency = NativeCurrency;
    type BlockRewardProvider = VaultBlockRewardProvider;
    type BlockNumberToBalance = BlockNumberToBalance;
    type EmissionPeriod = EmissionPeriod;
    type TotalWrapped = TotalWrapped;
    type WeightInfo = ();
}

type EscrowRewardsInstance = reward::Instance1;

impl reward::Config<EscrowRewardsInstance> for Runtime {
    type RuntimeEvent = RuntimeEvent;
    type SignedFixedPoint = SignedFixedPoint;
    type PoolId = ();
    type StakeId = AccountId;
    type CurrencyId = CurrencyId;
    type GetNativeCurrencyId = GetNativeCurrencyId;
    type GetWrappedCurrencyId = GetWrappedCurrencyId;
    type MaxRewardCurrencies = ConstU32<10>;
}

type VaultRewardsInstance = reward::Instance2;

impl reward::Config<VaultRewardsInstance> for Runtime {
    type RuntimeEvent = RuntimeEvent;
    type SignedFixedPoint = SignedFixedPoint;
    type PoolId = CurrencyId;
    type StakeId = VaultId;
    type CurrencyId = CurrencyId;
    type GetNativeCurrencyId = GetNativeCurrencyId;
    type GetWrappedCurrencyId = GetWrappedCurrencyId;
    type MaxRewardCurrencies = ConstU32<10>;
}

type VaultCapacityInstance = reward::Instance3;

impl reward::Config<VaultCapacityInstance> for Runtime {
    type RuntimeEvent = RuntimeEvent;
    type SignedFixedPoint = SignedFixedPoint;
    type PoolId = ();
    type StakeId = CurrencyId;
    type CurrencyId = CurrencyId;
    type GetNativeCurrencyId = GetNativeCurrencyId;
    type GetWrappedCurrencyId = GetWrappedCurrencyId;
    type MaxRewardCurrencies = ConstU32<10>;
}

type FarmingRewardsInstance = reward::Instance4;

impl reward::Config<FarmingRewardsInstance> for Runtime {
    type RuntimeEvent = RuntimeEvent;
    type SignedFixedPoint = SignedFixedPoint;
    type PoolId = CurrencyId;
    type StakeId = AccountId;
    type CurrencyId = CurrencyId;
    type GetNativeCurrencyId = GetNativeCurrencyId;
    type GetWrappedCurrencyId = GetWrappedCurrencyId;
    type MaxRewardCurrencies = ConstU32<10>;
}

parameter_types! {
    pub const RewardPeriod: BlockNumber = MINUTES;
}

impl farming::Config for Runtime {
    type RuntimeEvent = RuntimeEvent;
    type FarmingPalletId = FarmingPalletId;
    type TreasuryAccountId = TreasuryAccount;
    type RewardPeriod = RewardPeriod;
    type RewardPools = FarmingRewards;
    type MultiCurrency = Tokens;
    type WeightInfo = ();
}

impl security::Config for Runtime {
    type RuntimeEvent = RuntimeEvent;
    type WeightInfo = ();
}

impl currency::Config for Runtime {
    type SignedInner = SignedInner;
    type SignedFixedPoint = SignedFixedPoint;
    type UnsignedFixedPoint = UnsignedFixedPoint;
    type Balance = Balance;
    type GetNativeCurrencyId = GetNativeCurrencyId;
    type GetRelayChainCurrencyId = GetRelayChainCurrencyId;
    type GetWrappedCurrencyId = GetWrappedCurrencyId;
    type CurrencyConversion = currency::CurrencyConvert<Runtime, Oracle, Loans>;
}

impl staking::Config for Runtime {
    type RuntimeEvent = RuntimeEvent;
    type SignedFixedPoint = SignedFixedPoint;
    type SignedInner = SignedInner;
    type CurrencyId = CurrencyId;
    type GetNativeCurrencyId = GetNativeCurrencyId;
}

parameter_types! {
    pub const Span: BlockNumber = WEEKS;
    pub const MaxPeriod: BlockNumber = WEEKS * 96;
}

pub struct BlockNumberToBalance;

impl Convert<BlockNumber, Balance> for BlockNumberToBalance {
    fn convert(a: BlockNumber) -> Balance {
        a.into()
    }
}

impl escrow::Config for Runtime {
    type RuntimeEvent = RuntimeEvent;
    type BlockNumberToBalance = BlockNumberToBalance;
    type Currency = NativeCurrency;
    type Span = Span;
    type MaxPeriod = MaxPeriod;
    type EscrowRewards = EscrowRewards;
    type WeightInfo = ();
}

// https://github.com/paritytech/polkadot/blob/be005938a64b9170a5d55887ce42004e1b086b7b/runtime/kusama/src/lib.rs#L953-L961
parameter_types! {
    // Minimum 100 bytes/KINT deposited (1 CENT/byte)
    pub const BasicDeposit: Balance = 1000 * CENTS;       // 258 bytes on-chain
    pub const FieldDeposit: Balance = 250 * CENTS;        // 66 bytes on-chain
    pub const SubAccountDeposit: Balance = 200 * CENTS;   // 53 bytes on-chain
    pub const MaxSubAccounts: u32 = 100;
    pub const MaxAdditionalFields: u32 = 100;
    pub const MaxRegistrars: u32 = 20;
}

impl pallet_identity::Config for Runtime {
    type RuntimeEvent = RuntimeEvent;
    type Currency = NativeCurrency;
    type BasicDeposit = BasicDeposit;
    type FieldDeposit = FieldDeposit;
    type SubAccountDeposit = SubAccountDeposit;
    type MaxSubAccounts = MaxSubAccounts;
    type MaxAdditionalFields = MaxAdditionalFields;
    type MaxRegistrars = MaxRegistrars;
    type Slashed = Treasury;
    type ForceOrigin = EnsureRoot<AccountId>;
    type RegistrarOrigin = EnsureRoot<AccountId>;
    type WeightInfo = ();
}

parameter_types! {
    // One storage item; key size 32, value size 8; .
    pub const ProxyDepositBase: Balance = deposit(1, 8);
    // Additional storage item size of 33 bytes.
    pub const ProxyDepositFactor: Balance = deposit(0, 33);
    pub const MaxProxies: u16 = 32;
    pub const MaxPending: u16 = 32;
    pub const AnnouncementDepositBase: Balance = deposit(1, 8);
    pub const AnnouncementDepositFactor: Balance = deposit(0, 66);
}

/// The type used to represent the kinds of proxying allowed.
#[derive(
    Copy,
    Clone,
    Eq,
    PartialEq,
    Ord,
    PartialOrd,
    codec::Encode,
    codec::Decode,
    sp_runtime::RuntimeDebug,
    codec::MaxEncodedLen,
    scale_info::TypeInfo,
)]
pub enum ProxyType {
    Any,
}

impl Default for ProxyType {
    fn default() -> Self {
        Self::Any
    }
}

impl InstanceFilter<RuntimeCall> for ProxyType {
    fn filter(&self, c: &RuntimeCall) -> bool {
        match self {
            // Nested calls get checked against this filter during
            // execution (i.e. not before) this will result in a
            // `BadOrigin` error if the proxy does not allow the call
            _ if matches!(c, RuntimeCall::Utility(..)) => true,
            ProxyType::Any => true,
        }
    }
    fn is_superset(&self, o: &Self) -> bool {
        match (self, o) {
            (x, y) if x == y => true,
            (ProxyType::Any, _) => true,
        }
    }
}

impl pallet_proxy::Config for Runtime {
    type RuntimeEvent = RuntimeEvent;
    type RuntimeCall = RuntimeCall;
    type Currency = NativeCurrency;
    type ProxyType = ProxyType;
    type ProxyDepositBase = ProxyDepositBase;
    type ProxyDepositFactor = ProxyDepositFactor;
    type MaxProxies = MaxProxies;
    type WeightInfo = ();
    type MaxPending = MaxPending;
    type CallHasher = BlakeTwo256;
    type AnnouncementDepositBase = AnnouncementDepositBase;
    type AnnouncementDepositFactor = AnnouncementDepositFactor;
}

impl vault_registry::Config for Runtime {
    type PalletId = VaultRegistryPalletId;
    type RuntimeEvent = RuntimeEvent;
    type Balance = Balance;
    type WeightInfo = ();
    type GetGriefingCollateralCurrencyId = GetNativeCurrencyId;
    type NominationApi = Nomination;
}

impl<C> frame_system::offchain::SendTransactionTypes<C> for Runtime
where
    RuntimeCall: From<C>,
{
    type OverarchingCall = RuntimeCall;
    type Extrinsic = UncheckedExtrinsic;
}

impl oracle::Config for Runtime {
    type RuntimeEvent = RuntimeEvent;
    type OnExchangeRateChange = (vault_registry::PoolManager<Runtime>, Loans);
    type WeightInfo = ();
}

parameter_types! {
    pub const MaxExpectedValue: UnsignedFixedPoint = UnsignedFixedPoint::from_inner(<UnsignedFixedPoint as FixedPointNumber>::DIV);
}

impl fee::Config for Runtime {
    type FeePalletId = FeePalletId;
    type WeightInfo = ();
    type SignedFixedPoint = SignedFixedPoint;
    type SignedInner = SignedInner;
    type UnsignedFixedPoint = UnsignedFixedPoint;
    type UnsignedInner = UnsignedInner;
    type CapacityRewards = VaultCapacity;
    type VaultRewards = VaultRewards;
    type VaultStaking = VaultStaking;
    type OnSweep = currency::SweepFunds<Runtime, FeeAccount>;
    type MaxExpectedValue = MaxExpectedValue;
}

pub use issue::{Event as IssueEvent, IssueRequest};

impl issue::Config for Runtime {
    type TreasuryPalletId = TreasuryPalletId;
    type RuntimeEvent = RuntimeEvent;
    type BlockNumberToBalance = BlockNumberToBalance;
    type WeightInfo = ();
}

pub use redeem::{Event as RedeemEvent, RedeemRequest};

impl redeem::Config for Runtime {
    type RuntimeEvent = RuntimeEvent;
    type WeightInfo = ();
}

pub use replace::{Event as ReplaceEvent, ReplaceRequest};

impl replace::Config for Runtime {
    type RuntimeEvent = RuntimeEvent;
    type WeightInfo = ();
}

pub use nomination::Event as NominationEvent;

impl nomination::Config for Runtime {
    type RuntimeEvent = RuntimeEvent;
    type WeightInfo = ();
}

impl clients_info::Config for Runtime {
    type RuntimeEvent = RuntimeEvent;
    type WeightInfo = ();
    type MaxNameLength = ConstU32<255>;
    type MaxUriLength = ConstU32<255>;
}

parameter_types! {
    pub const MaxNameLen: u32 = 128;
    pub const PauseTooLongNames: bool = false;
}

impl tx_pause::Config for Runtime {
    type RuntimeEvent = RuntimeEvent;
    type RuntimeCall = RuntimeCall;
    type PauseOrigin = EnsureRoot<AccountId>;
    type UnpauseOrigin = EnsureRoot<AccountId>;
    type WhitelistCallNames = Nothing;
    type MaxNameLen = MaxNameLen;
    type PauseTooLongNames = PauseTooLongNames;
    type WeightInfo = ();
}

impl loans::Config for Runtime {
    type RuntimeEvent = RuntimeEvent;
    type PalletId = LoansPalletId;
    type ReserveOrigin = EnsureRoot<AccountId>;
    type UpdateOrigin = EnsureRoot<AccountId>;
    type WeightInfo = ();
    type UnixTime = Timestamp;
    type RewardAssetId = GetNativeCurrencyId;
    type ReferenceAssetId = GetWrappedCurrencyId;
    type OnExchangeRateChange = vault_registry::PoolManager<Runtime>;
}

construct_runtime! {
    pub enum Runtime where
        Block = Block,
        NodeBlock = primitives::Block,
        UncheckedExtrinsic = UncheckedExtrinsic
    {
        System: frame_system::{Pallet, Call, Storage, Config, Event<T>} = 0,
        Timestamp: pallet_timestamp::{Pallet, Call, Storage, Inherent} = 1,
        Utility: pallet_utility::{Pallet, Call, Event} = 2,
        TransactionPayment: pallet_transaction_payment::{Pallet, Storage, Event<T>} = 3,
        Scheduler: pallet_scheduler::{Pallet, Call, Storage, Event<T>} = 4,
        Preimage: pallet_preimage::{Pallet, Call, Storage, Event<T>} = 5,
        Multisig: pallet_multisig::{Pallet, Call, Storage, Event<T>} = 6,
        Identity: pallet_identity::{Pallet, Call, Storage, Event<T>} = 7,
        Proxy: pallet_proxy::{Pallet, Call, Storage, Event<T>} = 8,
        Sudo: pallet_sudo::{Pallet, Call, Storage, Config<T>, Event<T>} = 9,
        TxPause: tx_pause::{Pallet, Call, Storage, Event<T>} = 10,

        // # Tokens & Balances
        Currency: currency::{Pallet} = 20,
        Tokens: orml_tokens::{Pallet, Call, Storage, Config<T>, Event<T>} = 21,
        Supply: supply::{Pallet, Storage, Call, Event<T>, Config<T>} = 22,
        Vesting: orml_vesting::{Pallet, Storage, Call, Event<T>, Config<T>} = 23,
        AssetRegistry: orml_asset_registry::{Pallet, Storage, Call, Event<T>, Config<T>} = 24,

        Escrow: escrow::{Pallet, Call, Storage, Event<T>} = 30,
        EscrowAnnuity: annuity::<Instance1>::{Pallet, Call, Storage, Event<T>} = 31,
        EscrowRewards: reward::<Instance1>::{Pallet, Storage, Event<T>} = 32,

        VaultAnnuity: annuity::<Instance2>::{Pallet, Call, Storage, Event<T>} = 40,
        VaultRewards: reward::<Instance2>::{Pallet, Storage, Event<T>} = 41,
        VaultStaking: staking::{Pallet, Storage, Event<T>} = 42,
        VaultCapacity: reward::<Instance3>::{Pallet, Storage, Event<T>} = 43,

        Farming: farming::{Pallet, Call, Storage, Event<T>} = 44,
        FarmingRewards: reward::<Instance4>::{Pallet, Storage, Event<T>} = 45,

        // # Bitcoin SPV
        BTCRelay: btc_relay::{Pallet, Call, Config<T>, Storage, Event<T>} = 50,
        // Relay: 51

        // # Operational
        Security: security::{Pallet, Call, Config, Storage, Event<T>} = 60,
        VaultRegistry: vault_registry::{Pallet, Call, Config<T>, Storage, Event<T>, ValidateUnsigned} = 61,
        Oracle: oracle::{Pallet, Call, Config<T>, Storage, Event<T>} = 62,
        Issue: issue::{Pallet, Call, Config<T>, Storage, Event<T>} = 63,
        Redeem: redeem::{Pallet, Call, Config<T>, Storage, Event<T>} = 64,
        Replace: replace::{Pallet, Call, Config<T>, Storage, Event<T>} = 65,
        Fee: fee::{Pallet, Call, Config<T>, Storage} = 66,
        // Refund: 67
        Nomination: nomination::{Pallet, Call, Config, Storage, Event<T>} = 68,
        ClientsInfo: clients_info::{Pallet, Call, Storage, Event<T>} = 69,

        // # Governance
        Democracy: democracy::{Pallet, Call, Storage, Config<T>, Event<T>} = 70,
        TechnicalCommittee: pallet_collective::<Instance1>::{Pallet, Call, Storage, Origin<T>, Event<T>, Config<T>} = 71,
        TechnicalMembership: pallet_membership::{Pallet, Call, Storage, Event<T>, Config<T>} = 72,
        Treasury: pallet_treasury::{Pallet, Call, Storage, Config, Event<T>} = 73,

        Authorship: pallet_authorship::{Pallet, Storage} = 80,
        CollatorSelection: collator_selection::{Pallet, Call, Storage, Event<T>, Config<T>} = 81,
        Session: pallet_session::{Pallet, Call, Storage, Event, Config<T>} = 82,
        Aura: pallet_aura::{Pallet, Storage, Config<T>} = 83,
        AuraExt: cumulus_pallet_aura_ext::{Pallet, Storage, Config} = 84,
        ParachainSystem: cumulus_pallet_parachain_system::{Pallet, Call, Config, Storage, Inherent, Event<T>} = 85,
        ParachainInfo: parachain_info::{Pallet, Storage, Config} = 86,

        // # XCM Helpers
        XcmpQueue: cumulus_pallet_xcmp_queue::{Pallet, Call, Storage, Event<T>} = 90,
        PolkadotXcm: pallet_xcm::{Pallet, Call, Storage, Event<T>, Origin, Config} = 91,
        CumulusXcm: cumulus_pallet_xcm::{Pallet, Call, Event<T>, Origin} = 92,
        DmpQueue: cumulus_pallet_dmp_queue::{Pallet, Call, Storage, Event<T>} = 93,

        XTokens: orml_xtokens::{Pallet, Storage, Call, Event<T>} = 94,
        UnknownTokens: orml_unknown_tokens::{Pallet, Storage, Event} = 95,

        // # Lending & AMM
        Loans: loans::{Pallet, Call, Storage, Event<T>, Config} = 100,
        DexGeneral: dex_general::{Pallet, Call, Storage, Event<T>} = 101,
        DexStable: dex_stable::{Pallet, Call, Storage, Event<T>}  = 102,
        DexSwapRouter: dex_swap_router::{Pallet, Call, Event<T>} = 103,
    }
}

/// The address format for describing accounts.
pub type Address = AccountId;
/// Block header type as expected by this runtime.
pub type Header = generic::Header<BlockNumber, BlakeTwo256>;
/// Block type as expected by this runtime.
pub type Block = generic::Block<Header, UncheckedExtrinsic>;
/// A Block signed with a Justification
pub type SignedBlock = generic::SignedBlock<Block>;
/// BlockId type as expected by this runtime.
pub type BlockId = generic::BlockId<Block>;
/// The SignedExtension to the basic transaction logic.
pub type SignedExtra = (
    frame_system::CheckSpecVersion<Runtime>,
    frame_system::CheckTxVersion<Runtime>,
    frame_system::CheckGenesis<Runtime>,
    frame_system::CheckEra<Runtime>,
    frame_system::CheckNonce<Runtime>,
    frame_system::CheckWeight<Runtime>,
    pallet_transaction_payment::ChargeTransactionPayment<Runtime>,
);
/// Unchecked extrinsic type as expected by this runtime.
pub type UncheckedExtrinsic = generic::UncheckedExtrinsic<Address, RuntimeCall, Signature, SignedExtra>;
/// Extrinsic type that has already been checked.
pub type CheckedExtrinsic = generic::CheckedExtrinsic<AccountId, RuntimeCall, SignedExtra>;
/// Executive: handles dispatch to the various modules.
pub type Executive = frame_executive::Executive<
    Runtime,
    Block,
    frame_system::ChainContext<Runtime>,
    Runtime,
    AllPalletsWithSystem,
    (
        orml_asset_registry::Migration<Runtime>,
        orml_unknown_tokens::Migration<Runtime>,
    ),
>;

#[cfg(feature = "runtime-benchmarks")]
#[macro_use]
extern crate frame_benchmarking;

#[cfg(feature = "runtime-benchmarks")]
mod benches {
    define_benchmarks!(
        [annuity, EscrowAnnuity]
        [btc_relay, BTCRelay]
        [clients_info, ClientsInfo]
        [dex_general, DexGeneral]
        [dex_stable, DexStable]
        [dex_swap_router, DexSwapRouter]
        [escrow, Escrow]
        [fee, Fee]
        [farming, Farming]
        [issue, Issue]
        [loans, Loans]
        [nomination, Nomination]
        [oracle, Oracle]
        [security, Security]
        [redeem, Redeem]
        [replace, Replace]
        [vault_registry, VaultRegistry]
<<<<<<< HEAD
        [supply, Supply]
=======
        [tx_pause, TxPause]
>>>>>>> b37637f4
    );
}

#[cfg(not(feature = "disable-runtime-api"))]
impl_runtime_apis! {
    impl sp_api::Core<Block> for Runtime {
        fn version() -> RuntimeVersion {
            VERSION
        }

        fn execute_block(block: Block) {
            Executive::execute_block(block)
        }

        fn initialize_block(header: &<Block as BlockT>::Header) {
            Executive::initialize_block(header)
        }
    }

    impl sp_api::Metadata<Block> for Runtime {
        fn metadata() -> OpaqueMetadata {
            OpaqueMetadata::new(Runtime::metadata().into())
        }
    }

    impl sp_block_builder::BlockBuilder<Block> for Runtime {
        fn apply_extrinsic(extrinsic: <Block as BlockT>::Extrinsic) -> ApplyExtrinsicResult {
            Executive::apply_extrinsic(extrinsic)
        }

        fn finalize_block() -> <Block as BlockT>::Header {
            Executive::finalize_block()
        }

        fn inherent_extrinsics(data: sp_inherents::InherentData) -> Vec<<Block as BlockT>::Extrinsic> {
            data.create_extrinsics()
        }

        fn check_inherents(
            block: Block,
            data: sp_inherents::InherentData,
        ) -> sp_inherents::CheckInherentsResult {
            data.check_extrinsics(&block)
        }
    }

    impl sp_transaction_pool::runtime_api::TaggedTransactionQueue<Block> for Runtime {
        fn validate_transaction(
            source: TransactionSource,
            tx: <Block as BlockT>::Extrinsic,
            block_hash: <Block as BlockT>::Hash,
        ) -> TransactionValidity {
            Executive::validate_transaction(source, tx, block_hash)
        }
    }

    impl sp_offchain::OffchainWorkerApi<Block> for Runtime {
        fn offchain_worker(header: &<Block as BlockT>::Header) {
            Executive::offchain_worker(header)
        }
    }

    impl sp_session::SessionKeys<Block> for Runtime {
        fn decode_session_keys(
            encoded: Vec<u8>,
        ) -> Option<Vec<(Vec<u8>, sp_core::crypto::KeyTypeId)>> {
            SessionKeys::decode_into_raw_public_keys(&encoded)
        }

        fn generate_session_keys(seed: Option<Vec<u8>>) -> Vec<u8> {
            SessionKeys::generate(seed)
        }
    }

    impl sp_consensus_aura::AuraApi<Block, AuraId> for Runtime {
        fn slot_duration() -> sp_consensus_aura::SlotDuration {
            sp_consensus_aura::SlotDuration::from_millis(Aura::slot_duration())
        }

        fn authorities() -> Vec<AuraId> {
            Aura::authorities().into_inner()
        }
    }

    impl cumulus_primitives_core::CollectCollationInfo<Block> for Runtime {
        fn collect_collation_info(header: &<Block as BlockT>::Header) -> cumulus_primitives_core::CollationInfo {
            ParachainSystem::collect_collation_info(header)
        }
    }

    impl frame_system_rpc_runtime_api::AccountNonceApi<Block, AccountId, Nonce> for Runtime {
        fn account_nonce(account: AccountId) -> Nonce {
            System::account_nonce(account)
        }
    }

    impl pallet_transaction_payment_rpc_runtime_api::TransactionPaymentApi<Block, Balance> for Runtime {
        fn query_info(
            uxt: <Block as BlockT>::Extrinsic,
            len: u32,
        ) -> pallet_transaction_payment_rpc_runtime_api::RuntimeDispatchInfo<Balance> {
            TransactionPayment::query_info(uxt, len)
        }

        fn query_fee_details(
            uxt: <Block as BlockT>::Extrinsic,
            len: u32,
        ) -> pallet_transaction_payment_rpc_runtime_api::FeeDetails<Balance> {
            TransactionPayment::query_fee_details(uxt, len)
        }

        fn query_weight_to_fee(weight: Weight) -> Balance {
            TransactionPayment::weight_to_fee(weight)
        }

        fn query_length_to_fee(length: u32) -> Balance {
            TransactionPayment::length_to_fee(length)
        }
    }

    #[cfg(feature = "runtime-benchmarks")]
    impl frame_benchmarking::Benchmark<Block> for Runtime {
        fn benchmark_metadata(extra: bool) -> (
            Vec<frame_benchmarking::BenchmarkList>,
            Vec<frame_support::traits::StorageInfo>,
        ) {
            use frame_benchmarking::{Benchmarking, BenchmarkList};
            use frame_support::traits::StorageInfoTrait;

            let mut list = Vec::<BenchmarkList>::new();
            list_benchmarks!(list, extra);

            let storage_info = AllPalletsWithSystem::storage_info();

            return (list, storage_info)
        }

        fn dispatch_benchmark(
            config: frame_benchmarking::BenchmarkConfig
        ) -> Result<Vec<frame_benchmarking::BenchmarkBatch>, sp_runtime::RuntimeString> {
            use frame_benchmarking::{Benchmarking, BenchmarkBatch, TrackedStorageKey};

            use frame_support::traits::WhitelistedStorageKeys;
            let mut whitelist: Vec<TrackedStorageKey> = AllPalletsWithSystem::whitelisted_storage_keys();

            // Treasury Account
            // TODO: this is manual for now, someday we might be able to use a
            // macro for this particular key
            let treasury_key = frame_system::Account::<Runtime>::hashed_key_for(TreasuryAccount::get());
            whitelist.push(treasury_key.to_vec().into());

            let mut batches = Vec::<BenchmarkBatch>::new();
            let params = (&config, &whitelist);
            add_benchmarks!(params, batches);
            Ok(batches)
        }
    }

    impl btc_relay_rpc_runtime_api::BtcRelayApi<
        Block,
        H256Le,
    > for Runtime {
        fn verify_block_header_inclusion(block_hash: H256Le) -> Result<(), DispatchError> {
            BTCRelay::verify_block_header_inclusion(block_hash, None).map(|_| ())
        }
    }

    impl oracle_rpc_runtime_api::OracleApi<
        Block,
        Balance,
        CurrencyId
    > for Runtime {
        fn wrapped_to_collateral( amount: BalanceWrapper<Balance>, currency_id: CurrencyId) -> Result<BalanceWrapper<Balance>, DispatchError> {
            let result = Oracle::wrapped_to_collateral(amount.amount, currency_id)?;
            Ok(BalanceWrapper{amount:result})
        }

        fn collateral_to_wrapped(amount: BalanceWrapper<Balance>, currency_id: CurrencyId) -> Result<BalanceWrapper<Balance>, DispatchError> {
            let result = Oracle::collateral_to_wrapped(amount.amount, currency_id)?;
            Ok(BalanceWrapper{amount:result})
        }
    }

    impl vault_registry_rpc_runtime_api::VaultRegistryApi<
        Block,
        VaultId,
        Balance,
        UnsignedFixedPoint,
        CurrencyId,
        AccountId,
    > for Runtime {
        fn get_vault_collateral(vault_id: VaultId) -> Result<BalanceWrapper<Balance>, DispatchError> {
            let result = VaultRegistry::compute_collateral(&vault_id)?;
            Ok(BalanceWrapper{amount:result.amount()})
        }

        fn get_vaults_by_account_id(account_id: AccountId) -> Result<Vec<VaultId>, DispatchError> {
            VaultRegistry::get_vaults_by_account_id(account_id)
        }

        fn get_vault_total_collateral(vault_id: VaultId) -> Result<BalanceWrapper<Balance>, DispatchError> {
            let result = VaultRegistry::get_backing_collateral(&vault_id)?;
            Ok(BalanceWrapper{amount:result.amount()})
        }

        fn get_premium_redeem_vaults() -> Result<Vec<(VaultId, BalanceWrapper<Balance>)>, DispatchError> {
            let result = VaultRegistry::get_premium_redeem_vaults()?;
            Ok(result.iter().map(|v| (v.0.clone(), BalanceWrapper{amount:v.1.amount()})).collect())
        }

        fn get_vaults_with_issuable_tokens() -> Result<Vec<(VaultId, BalanceWrapper<Balance>)>, DispatchError> {
            let result = VaultRegistry::get_vaults_with_issuable_tokens()?;
            Ok(result.into_iter().map(|v| (v.0, BalanceWrapper{amount:v.1.amount()})).collect())
        }

        fn get_vaults_with_redeemable_tokens() -> Result<Vec<(VaultId, BalanceWrapper<Balance>)>, DispatchError> {
            let result = VaultRegistry::get_vaults_with_redeemable_tokens()?;
            Ok(result.into_iter().map(|v| (v.0, BalanceWrapper{amount:v.1.amount()})).collect())
        }

        fn get_issuable_tokens_from_vault(vault: VaultId) -> Result<BalanceWrapper<Balance>, DispatchError> {
            let result = VaultRegistry::get_issuable_tokens_from_vault(&vault)?;
            Ok(BalanceWrapper{amount:result.amount()})
        }

        fn get_collateralization_from_vault(vault: VaultId, only_issued: bool) -> Result<UnsignedFixedPoint, DispatchError> {
            VaultRegistry::get_collateralization_from_vault(vault, only_issued)
        }

        fn get_collateralization_from_vault_and_collateral(vault: VaultId, collateral: BalanceWrapper<Balance>, only_issued: bool) -> Result<UnsignedFixedPoint, DispatchError> {
            let amount = Amount::new(collateral.amount, vault.collateral_currency());
            VaultRegistry::get_collateralization_from_vault_and_collateral(vault, &amount, only_issued)
        }

        fn get_required_collateral_for_wrapped(amount_btc: BalanceWrapper<Balance>, currency_id: CurrencyId) -> Result<BalanceWrapper<Balance>, DispatchError> {
            let amount_btc = Amount::new(amount_btc.amount, GetWrappedCurrencyId::get());
            let result = VaultRegistry::get_required_collateral_for_wrapped(&amount_btc, currency_id)?;
            Ok(BalanceWrapper{amount:result.amount()})
        }

        fn get_required_collateral_for_vault(vault_id: VaultId) -> Result<BalanceWrapper<Balance>, DispatchError> {
            let result = VaultRegistry::get_required_collateral_for_vault(vault_id)?;
            Ok(BalanceWrapper{amount:result.amount()})
        }
    }

    impl escrow_rpc_runtime_api::EscrowApi<
        Block,
        AccountId,
        BlockNumber,
        Balance
    > for Runtime {
        fn balance_at(account_id: AccountId, height: Option<BlockNumber>) -> BalanceWrapper<Balance> {
            BalanceWrapper{amount: Escrow::balance_at(&account_id, height)}
        }

        fn total_supply(height: Option<BlockNumber>) -> BalanceWrapper<Balance> {
            BalanceWrapper{amount: Escrow::total_supply(height)}
        }
    }

    impl reward_rpc_runtime_api::RewardApi<
        Block,
        AccountId,
        VaultId,
        CurrencyId,
        Balance,
        BlockNumber,
        UnsignedFixedPoint
    > for Runtime {
        fn compute_escrow_reward(account_id: AccountId, currency_id: CurrencyId) -> Result<BalanceWrapper<Balance>, DispatchError> {
            let amount = <EscrowRewards as reward::RewardsApi<(), AccountId, Balance>>::compute_reward(&(), &account_id, currency_id)?;
            let balance = BalanceWrapper::<Balance> { amount };
            Ok(balance)
        }

        fn compute_farming_reward(account_id: AccountId, pool_currency_id: CurrencyId, reward_currency_id: CurrencyId) -> Result<BalanceWrapper<Balance>, DispatchError> {
            let amount = <FarmingRewards as reward::RewardsApi<CurrencyId, AccountId, Balance>>::compute_reward(&pool_currency_id, &account_id, reward_currency_id)?;
            let balance = BalanceWrapper::<Balance> { amount };
            Ok(balance)
        }

        fn compute_vault_reward(vault_id: VaultId, currency_id: CurrencyId) -> Result<BalanceWrapper<Balance>, DispatchError> {
            let amount = Fee::compute_vault_rewards(&vault_id, &vault_id.account_id, currency_id)?.amount();
            let balance = BalanceWrapper::<Balance> { amount };
            Ok(balance)
        }

        fn estimate_escrow_reward_rate(
            account_id: AccountId,
            amount: Option<Balance>,
            lock_time: Option<BlockNumber>,
        ) -> Result<UnsignedFixedPoint, DispatchError> {
            // withdraw previous rewards
            <EscrowRewards as reward::RewardsApi<(), AccountId, Balance>>::withdraw_reward(&(), &account_id, NATIVE_CURRENCY_ID)?;
            // increase amount and/or lock_time
            Escrow::round_height_and_deposit_for(&account_id, amount.unwrap_or_default(), lock_time.unwrap_or_default())?;
            // distribute rewards accrued over block count
            let reward = EscrowAnnuity::min_reward_per_block().saturating_mul(YEARS.into());
            <EscrowRewards as reward::RewardsApi<(), AccountId, Balance>>::distribute_reward(&(), NATIVE_CURRENCY_ID, reward)?;
            let received = <EscrowRewards as reward::RewardsApi<(), AccountId, Balance>>::compute_reward(&(), &account_id, NATIVE_CURRENCY_ID)?;
            // NOTE: total_locked is same currency as rewards
            let total_locked = Escrow::locked_balance(&account_id).amount;
            // rate is received / total_locked
            Ok(UnsignedFixedPoint::checked_from_rational(received, total_locked).unwrap_or_default())
        }

        fn estimate_farming_reward(
            account_id: AccountId,
            pool_currency_id: CurrencyId,
            reward_currency_id: CurrencyId,
        ) -> Result<BalanceWrapper<Balance>, DispatchError> {
            <FarmingRewards as reward::RewardsApi<CurrencyId, AccountId, Balance>>::withdraw_reward(&pool_currency_id, &account_id, reward_currency_id)?;
            <FarmingRewards as reward::RewardsApi<CurrencyId, AccountId, Balance>>::distribute_reward(&pool_currency_id, reward_currency_id, Farming::total_rewards(&pool_currency_id, &reward_currency_id))?;
            let amount = <FarmingRewards as reward::RewardsApi<CurrencyId, AccountId, Balance>>::compute_reward(&pool_currency_id, &account_id, reward_currency_id)?;
            let balance = BalanceWrapper::<Balance> { amount };
            Ok(balance)
        }

        fn estimate_vault_reward_rate(
            vault_id: VaultId,
        ) -> Result<UnsignedFixedPoint, DispatchError> {
            runtime_common::estimate_vault_reward_rate::<Runtime, VaultAnnuityInstance, VaultStaking, VaultCapacity, _>(vault_id)
        }
    }

    impl issue_rpc_runtime_api::IssueApi<
        Block,
        AccountId,
        H256,
        IssueRequest<AccountId, BlockNumber, Balance, CurrencyId>
    > for Runtime {
        fn get_issue_requests(account_id: AccountId) -> Vec<H256> {
            Issue::get_issue_requests_for_account(account_id)
        }

        fn get_vault_issue_requests(vault_id: AccountId) -> Vec<H256> {
            Issue::get_issue_requests_for_vault(vault_id)
        }
    }

    impl redeem_rpc_runtime_api::RedeemApi<
        Block,
        AccountId,
        H256,
        RedeemRequest<AccountId, BlockNumber, Balance, CurrencyId>
    > for Runtime {
        fn get_redeem_requests(account_id: AccountId) -> Vec<H256> {
            Redeem::get_redeem_requests_for_account(account_id)
        }

        fn get_vault_redeem_requests(account_id: AccountId) -> Vec<H256> {
            Redeem::get_redeem_requests_for_vault(account_id)
        }
    }

    impl replace_rpc_runtime_api::ReplaceApi<
        Block,
        AccountId,
        H256,
        ReplaceRequest<AccountId, BlockNumber, Balance, CurrencyId>
    > for Runtime {
        fn get_old_vault_replace_requests(vault_id: AccountId) -> Vec<H256> {
            Replace::get_replace_requests_for_old_vault(vault_id)
        }

        fn get_new_vault_replace_requests(vault_id: AccountId) -> Vec<H256> {
            Replace::get_replace_requests_for_new_vault(vault_id)
        }
    }

    impl loans_rpc_runtime_api::LoansApi<
        Block,
        AccountId,
        Balance,
    > for Runtime {
        fn get_account_liquidity(account: AccountId) -> Result<(Liquidity, Shortfall), DispatchError> {
           Loans::get_account_liquidity(&account)
            .and_then(|liquidity| liquidity.to_rpc_tuple())
        }

        fn get_market_status(asset_id: CurrencyId) -> Result<(Rate, Rate, Rate, Ratio, Balance, Balance, FixedU128), DispatchError> {
            Loans::get_market_status(asset_id)
        }

        fn get_liquidation_threshold_liquidity(account: AccountId) -> Result<(Liquidity, Shortfall), DispatchError> {
            Loans::get_account_liquidation_threshold_liquidity(&account)
            .and_then(|liquidity| liquidity.to_rpc_tuple())
        }
    }

    impl dex_general_rpc_runtime_api::DexGeneralApi<Block, AccountId, CurrencyId> for Runtime {
        fn get_pair_by_asset_id(
            asset_0: CurrencyId,
            asset_1: CurrencyId
        ) -> Option<dex_general::PairInfo<AccountId, dex_general::AssetBalance, CurrencyId>> {
            DexGeneral::get_pair_by_asset_id(asset_0, asset_1)
        }

        fn get_amount_in_price(
            supply: dex_general::AssetBalance,
            path: Vec<CurrencyId>
        ) -> dex_general::AssetBalance {
            DexGeneral::desired_in_amount(supply, path)
        }

        fn get_amount_out_price(
            supply: dex_general::AssetBalance,
            path: Vec<CurrencyId>
        ) -> dex_general::AssetBalance {
            DexGeneral::supply_out_amount(supply, path)
        }

        fn get_estimate_lptoken(
            asset_0: CurrencyId,
            asset_1: CurrencyId,
            amount_0_desired: dex_general::AssetBalance,
            amount_1_desired: dex_general::AssetBalance,
            amount_0_min: dex_general::AssetBalance,
            amount_1_min: dex_general::AssetBalance,
        ) -> dex_general::AssetBalance{
            DexGeneral::get_estimate_lptoken(
                asset_0,
                asset_1,
                amount_0_desired,
                amount_1_desired,
                amount_0_min,
                amount_1_min
            )
        }

        fn calculate_remove_liquidity(
            asset_0: CurrencyId,
            asset_1: CurrencyId,
            amount: dex_general::AssetBalance,
        ) -> Option<(dex_general::AssetBalance, dex_general::AssetBalance)> {
            DexGeneral::calculate_remove_liquidity(
                asset_0,
                asset_1,
                amount,
            )
        }
    }

    impl dex_stable_rpc_runtime_api::DexStableApi<Block, CurrencyId, Balance, AccountId, StablePoolId> for Runtime {
        fn get_virtual_price(pool_id: StablePoolId) -> Balance {
            DexStable::get_virtual_price(pool_id)
        }

        fn get_a(pool_id: StablePoolId) -> Balance {
            DexStable::get_a(pool_id)
        }

        fn get_a_precise(pool_id: StablePoolId) -> Balance {
            DexStable::get_a(pool_id) * 100
        }

        fn get_currencies(pool_id: StablePoolId) -> Vec<CurrencyId> {
            DexStable::get_currencies(pool_id)
        }

        fn get_currency(pool_id: StablePoolId, index: u32) -> Option<CurrencyId> {
            DexStable::get_currency(pool_id, index)
        }

        fn get_lp_currency(pool_id: StablePoolId) -> Option<CurrencyId> {
            DexStable::get_lp_currency(pool_id)
        }

        fn get_currency_precision_multipliers(pool_id: StablePoolId) -> Vec<Balance> {
            DexStable::get_currency_precision_multipliers(pool_id)
        }

        fn get_currency_balances(pool_id: StablePoolId) -> Vec<Balance> {
            DexStable::get_currency_balances(pool_id)
        }

        fn get_number_of_currencies(pool_id: StablePoolId) -> u32 {
            DexStable::get_number_of_currencies(pool_id)
        }

        fn get_admin_balances(pool_id: StablePoolId) -> Vec<Balance> {
            DexStable::get_admin_balances(pool_id)
        }

        fn calculate_currency_amount(pool_id: StablePoolId, amounts: Vec<Balance>, deposit: bool) -> Balance {
            use dex_stable::traits::StableAmmApi;
            DexStable::stable_amm_calculate_currency_amount(pool_id, &amounts, deposit).unwrap_or_default()
        }

        fn calculate_swap(pool_id: StablePoolId, in_index: u32, out_index: u32, in_amount: Balance) -> Balance {
            use dex_stable::traits::StableAmmApi;
            DexStable::stable_amm_calculate_swap_amount(pool_id, in_index as usize, out_index as usize, in_amount).unwrap_or_default()
        }

        fn calculate_remove_liquidity(pool_id: StablePoolId, amount: Balance) -> Vec<Balance> {
            use dex_stable::traits::StableAmmApi;
            DexStable::stable_amm_calculate_remove_liquidity(pool_id, amount).unwrap_or_default()
        }

        fn calculate_remove_liquidity_one_currency(pool_id: StablePoolId, amount: Balance, index: u32) -> Balance {
            use dex_stable::traits::StableAmmApi;
            DexStable::stable_amm_calculate_remove_liquidity_one_currency(pool_id, amount, index).unwrap_or_default()
        }
    }

    #[cfg(feature = "try-runtime")]
    impl frame_try_runtime::TryRuntime<Block> for Runtime {
        fn on_runtime_upgrade(checks: frame_try_runtime::UpgradeCheckSelect) -> (Weight, Weight) {
            // NOTE: intentional unwrap: we don't want to propagate the error backwards, and want to
            // have a backtrace here. If any of the pre/post migration checks fail, we shall stop
            // right here and right now.
            let weight = Executive::try_runtime_upgrade(checks).unwrap();
            (weight, RuntimeBlockWeights::get().max_block)
        }

        fn execute_block(
            block: Block,
            state_root_check: bool,
            signature_check: bool,
            select: frame_try_runtime::TryStateSelect
        ) -> Weight {
            // NOTE: intentional unwrap: we don't want to propagate the error backwards, and want to
            // have a backtrace here.
            Executive::try_execute_block(block, state_root_check, signature_check, select).expect("execute-block failed")
        }
    }
}

struct CheckInherents;

impl cumulus_pallet_parachain_system::CheckInherents<Block> for CheckInherents {
    fn check_inherents(
        block: &Block,
        relay_state_proof: &cumulus_pallet_parachain_system::RelayChainStateProof,
    ) -> sp_inherents::CheckInherentsResult {
        let relay_chain_slot = relay_state_proof
            .read_slot()
            .expect("Could not read the relay chain slot from the proof");

        let inherent_data = cumulus_primitives_timestamp::InherentDataProvider::from_relay_chain_slot_and_duration(
            relay_chain_slot,
            sp_std::time::Duration::from_secs(6),
        )
        .create_inherent_data()
        .expect("Could not create the timestamp inherent data");

        inherent_data.check_extrinsics(&block)
    }
}

cumulus_pallet_parachain_system::register_validate_block! {
    Runtime = Runtime,
    BlockExecutor = cumulus_pallet_aura_ext::BlockExecutor::<Runtime, Executive>,
    CheckInherents = CheckInherents,
}<|MERGE_RESOLUTION|>--- conflicted
+++ resolved
@@ -1308,11 +1308,8 @@
         [redeem, Redeem]
         [replace, Replace]
         [vault_registry, VaultRegistry]
-<<<<<<< HEAD
         [supply, Supply]
-=======
         [tx_pause, TxPause]
->>>>>>> b37637f4
     );
 }
 
