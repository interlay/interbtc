[package]
authors = ["Interlay Ltd"]
edition = "2021"
name = 'interlay-runtime-parachain'
version = "1.2.0"

[package.metadata.docs.rs]
targets = ['x86_64-unknown-linux-gnu']

[dependencies]
serde = { version = "1.0.130", default-features = false, features = ["derive"], optional = true }
codec = { package = "parity-scale-codec", version = "3.1.5", default-features = false, features = ["derive", "max-encoded-len"] }
hex-literal = { version = "0.3.1" }
scale-info = { version = "2.2.0", default-features = false, features = ["derive"] }

# Substrate dependencies
sp-std = { git = "https://github.com/paritytech/substrate", branch = "polkadot-v0.9.31", default-features = false }
sp-api = { git = "https://github.com/paritytech/substrate", branch = "polkadot-v0.9.31", default-features = false }
sp-io = { git = "https://github.com/paritytech/substrate", branch = "polkadot-v0.9.31", default-features = false }
sp-version = { git = "https://github.com/paritytech/substrate", branch = "polkadot-v0.9.31", default-features = false }
sp-runtime = { git = "https://github.com/paritytech/substrate", branch = "polkadot-v0.9.31", default-features = false }
sp-core = { git = "https://github.com/paritytech/substrate", branch = "polkadot-v0.9.31", default-features = false }
sp-session = { git = "https://github.com/paritytech/substrate", branch = "polkadot-v0.9.31", default-features = false }
sp-offchain = { git = "https://github.com/paritytech/substrate", branch = "polkadot-v0.9.31", default-features = false }
sp-block-builder = { git = "https://github.com/paritytech/substrate", branch = "polkadot-v0.9.31", default-features = false }
sp-transaction-pool = { git = "https://github.com/paritytech/substrate", branch = "polkadot-v0.9.31", default-features = false }
sp-inherents = { git = "https://github.com/paritytech/substrate", branch = "polkadot-v0.9.31", default-features = false }
sp-arithmetic = { git = "https://github.com/paritytech/substrate", branch = "polkadot-v0.9.31", default-features = false }

frame-support = { git = "https://github.com/paritytech/substrate", branch = "polkadot-v0.9.31", default-features = false }
frame-executive = { git = "https://github.com/paritytech/substrate", branch = "polkadot-v0.9.31", default-features = false }
frame-system = { git = "https://github.com/paritytech/substrate", branch = "polkadot-v0.9.31", default-features = false }
frame-benchmarking = { git = "https://github.com/paritytech/substrate", branch = "polkadot-v0.9.31", default-features = false, optional = true }
pallet-balances = { git = "https://github.com/paritytech/substrate", branch = "polkadot-v0.9.31", default-features = false }
pallet-timestamp = { git = "https://github.com/paritytech/substrate", branch = "polkadot-v0.9.31", default-features = false }
pallet-sudo = { git = "https://github.com/paritytech/substrate", branch = "polkadot-v0.9.31", default-features = false }
pallet-utility = { git = "https://github.com/paritytech/substrate", branch = "polkadot-v0.9.31", default-features = false }
pallet-transaction-payment = { git = "https://github.com/paritytech/substrate", branch = "polkadot-v0.9.31", default-features = false }
pallet-treasury = { git = "https://github.com/paritytech/substrate", branch = "polkadot-v0.9.31", default-features = false }
pallet-scheduler = { git = "https://github.com/paritytech/substrate", branch = "polkadot-v0.9.31", default-features = false }
pallet-multisig = { git = "https://github.com/paritytech/substrate", branch = "polkadot-v0.9.31", default-features = false }
pallet-preimage = { git = "https://github.com/paritytech/substrate", branch = "polkadot-v0.9.31", default-features = false }
pallet-identity = { git = "https://github.com/paritytech/substrate", branch = "polkadot-v0.9.31", default-features = false }
pallet-proxy = { git = "https://github.com/paritytech/substrate", branch = "polkadot-v0.9.31", default-features = false }

frame-try-runtime = { git = "https://github.com/paritytech/substrate", branch = "polkadot-v0.9.31", default-features = false, optional = true }
frame-system-rpc-runtime-api = { git = "https://github.com/paritytech/substrate", branch = "polkadot-v0.9.31", default-features = false }
pallet-transaction-payment-rpc-runtime-api = { git = "https://github.com/paritytech/substrate", branch = "polkadot-v0.9.31", default-features = false }

## Governance
pallet-collective = { git = "https://github.com/paritytech/substrate", branch = "polkadot-v0.9.31", default-features = false }
pallet-membership = { git = "https://github.com/paritytech/substrate", branch = "polkadot-v0.9.31", default-features = false }
pallet-society = { git = "https://github.com/paritytech/substrate", branch = "polkadot-v0.9.31", default-features = false }

# Aura dependencies
pallet-authorship = { git = "https://github.com/paritytech/substrate", branch = "polkadot-v0.9.31", default-features = false }
pallet-session = { git = "https://github.com/paritytech/substrate", branch = "polkadot-v0.9.31", default-features = false }
pallet-aura = { git = "https://github.com/paritytech/substrate", branch = "polkadot-v0.9.31", default-features = false }
sp-consensus-aura = { git = "https://github.com/paritytech/substrate", branch = "polkadot-v0.9.31", default-features = false }

# Cumulus dependencies
cumulus-pallet-aura-ext = { git = "https://github.com/paritytech/cumulus", branch = "polkadot-v0.9.31", default-features = false }
cumulus-pallet-parachain-system = { git = "https://github.com/paritytech/cumulus", branch = "polkadot-v0.9.31", default-features = false }
cumulus-primitives-core = { git = "https://github.com/paritytech/cumulus", branch = "polkadot-v0.9.31", default-features = false }
cumulus-primitives-timestamp = { git = "https://github.com/paritytech/cumulus", branch = "polkadot-v0.9.31", default-features = false }
cumulus-primitives-utility = { git = "https://github.com/paritytech/cumulus", branch = "polkadot-v0.9.31", default-features = false }
cumulus-pallet-dmp-queue = { git = "https://github.com/paritytech/cumulus", branch = "polkadot-v0.9.31", default-features = false }
cumulus-pallet-xcmp-queue = { git = "https://github.com/paritytech/cumulus", branch = "polkadot-v0.9.31", default-features = false }
cumulus-pallet-xcm = { git = "https://github.com/paritytech/cumulus", branch = "polkadot-v0.9.31", default-features = false }
parachain-info = { git = "https://github.com/paritytech/cumulus", branch = "polkadot-v0.9.31", default-features = false }

# Polkadot dependencies
polkadot-parachain = { git = "https://github.com/paritytech/polkadot", branch = "release-v0.9.31", default-features = false }
xcm = { git = "https://github.com/paritytech/polkadot", branch = "release-v0.9.31", default-features = false }
xcm-builder = { git = "https://github.com/paritytech/polkadot", branch = "release-v0.9.31", default-features = false }
xcm-executor = { git = "https://github.com/paritytech/polkadot", branch = "release-v0.9.31", default-features = false }
pallet-xcm = { git = "https://github.com/paritytech/polkadot", branch = "release-v0.9.31", default-features = false }

# Parachain dependencies
runtime-common = {path = "../common", default-features = false }
btc-relay = { path = "../../../crates/btc-relay", default-features = false }
currency = { path = "../../../crates/currency", default-features = false }
security = { path = "../../../crates/security", default-features = false }
vault-registry = { path = "../../../crates/vault-registry", default-features = false }
oracle = { path = "../../../crates/oracle", default-features = false }
fee = { path = "../../../crates/fee", default-features = false }
issue = { path = "../../../crates/issue", default-features = false }
redeem = { path = "../../../crates/redeem", default-features = false }
replace = { path = "../../../crates/replace", default-features = false }
nomination = { path = "../../../crates/nomination", default-features = false }
reward = { path = "../../../crates/reward", default-features = false }
staking = { path = "../../../crates/staking", default-features = false }
escrow = { path = "../../../crates/escrow", default-features = false }
democracy = { path = "../../../crates/democracy", default-features = false }
annuity = { path = "../../../crates/annuity", default-features = false }
supply = { path = "../../../crates/supply", default-features = false }
collator-selection = { path = "../../../crates/collator-selection", default-features = false }
clients-info = { path = "../../../crates/clients-info", default-features = false }
traits = { path = "../../../crates/traits", default-features = false }
tx-pause = { path = "../../../crates/tx-pause", default-features = false }
dex-general = { path = "../../../crates/dex-general", default-features = false }

primitives = { package = "interbtc-primitives", path = "../../../primitives", default-features = false }

btc-relay-rpc-runtime-api = { path = "../../../crates/btc-relay/rpc/runtime-api", default-features = false }
oracle-rpc-runtime-api = { path = "../../../crates/oracle/rpc/runtime-api", default-features = false }
vault-registry-rpc-runtime-api = { path = "../../../crates/vault-registry/rpc/runtime-api", default-features = false }
escrow-rpc-runtime-api = { path = "../../../crates/escrow/rpc/runtime-api", default-features = false }
reward-rpc-runtime-api = { path = "../../../crates/reward/rpc/runtime-api", default-features = false }
issue-rpc-runtime-api = { path = "../../../crates/issue/rpc/runtime-api", default-features = false }
redeem-rpc-runtime-api = { path = "../../../crates/redeem/rpc/runtime-api", default-features = false }
replace-rpc-runtime-api = { path = "../../../crates/replace/rpc/runtime-api", default-features = false }
loans-rpc-runtime-api = { path = "../../../crates/loans/rpc/runtime-api", default-features = false }
dex-general-rpc-runtime-api = { path = "../../../crates/dex-general/rpc/runtime-api", default-features = false }
dex-stable-rpc-runtime-api = { path = "../../../crates/dex-stable/rpc/runtime-api", default-features = false }

# Orml dependencies
orml-tokens = { git = "https://github.com/open-web3-stack/open-runtime-module-library", rev = "dc39cfddefb10ef0de23655e2c3dcdab66a19404", default-features = false }
orml-traits = { git = "https://github.com/open-web3-stack/open-runtime-module-library", rev = "dc39cfddefb10ef0de23655e2c3dcdab66a19404", default-features = false }
orml-vesting = { git = "https://github.com/open-web3-stack/open-runtime-module-library", rev = "dc39cfddefb10ef0de23655e2c3dcdab66a19404", default-features = false }

orml-xtokens = { git = "https://github.com/open-web3-stack/open-runtime-module-library", rev = "dc39cfddefb10ef0de23655e2c3dcdab66a19404", default-features = false }
orml-xcm-support = { git = "https://github.com/open-web3-stack/open-runtime-module-library", rev = "dc39cfddefb10ef0de23655e2c3dcdab66a19404", default-features = false }
orml-unknown-tokens = { git = "https://github.com/open-web3-stack/open-runtime-module-library", rev = "dc39cfddefb10ef0de23655e2c3dcdab66a19404", default-features = false }
orml-asset-registry= { git = "https://github.com/open-web3-stack/open-runtime-module-library", rev = "dc39cfddefb10ef0de23655e2c3dcdab66a19404", default-features = false }

[dev-dependencies]
hex = '0.4.2'
mocktopus = "0.8.0"
serde_json = "1.0"

bitcoin = { path = "../../../crates/bitcoin", default-features = false }

[build-dependencies]
substrate-wasm-builder = { git = "https://github.com/paritytech/substrate", branch = "polkadot-v0.9.31" }

[features]
default = ["std"]
std = [
  "serde",
  "codec/std",

  "sp-std/std",
  "sp-api/std",
  "sp-io/std",
  "sp-version/std",
  "sp-runtime/std",
  "sp-core/std",
  "sp-session/std",
  "sp-offchain/std",
  "sp-block-builder/std",
  "sp-transaction-pool/std",
  "sp-inherents/std",
  "sp-arithmetic/std",

  "frame-try-runtime?/std",
  "frame-support/std",
  "frame-executive/std",
  "frame-system/std",
  "frame-benchmarking/std",
  "pallet-balances/std",
  "pallet-timestamp/std",
  "pallet-sudo/std",
  "pallet-utility/std",
  "pallet-transaction-payment/std",
  "pallet-treasury/std",
  "pallet-scheduler/std",
  "pallet-multisig/std",
  "pallet-preimage/std",
  "pallet-identity/std",
  "pallet-proxy/std",

  "frame-system-rpc-runtime-api/std",
  "pallet-transaction-payment-rpc-runtime-api/std",

  "pallet-collective/std",
  "pallet-membership/std",
  "pallet-society/std",

  "pallet-authorship/std",
  "pallet-session/std",
  "pallet-aura/std",
  "sp-consensus-aura/std",

  "cumulus-pallet-aura-ext/std",
  "cumulus-pallet-dmp-queue/std",
  "cumulus-pallet-parachain-system/std",
  "cumulus-pallet-xcmp-queue/std",
  "cumulus-pallet-xcm/std",
  "cumulus-primitives-core/std",
  "cumulus-primitives-timestamp/std",
  "cumulus-primitives-utility/std",

  "polkadot-parachain/std",
  "xcm/std",
  "xcm-builder/std",
  "xcm-executor/std",
  "pallet-xcm/std",

  "runtime-common/std",
  "btc-relay/std",
  "currency/std",
  "security/std",
  "vault-registry/std",
  "oracle/std",
  "fee/std",
  "issue/std",
  "redeem/std",
  "replace/std",
  "nomination/std",
  "reward/std",
  "staking/std",
  "escrow/std",
  "democracy/std",
  "annuity/std",
  "supply/std",
  "collator-selection/std",
  "clients-info/std",
  "traits/std",
  "tx-pause/std",
  "dex-general/std",

  "primitives/std",

  "parachain-info/std",

  "btc-relay-rpc-runtime-api/std",
  "oracle-rpc-runtime-api/std",
  "vault-registry-rpc-runtime-api/std",
  "escrow-rpc-runtime-api/std",
  "reward-rpc-runtime-api/std",
  "issue-rpc-runtime-api/std",
  "redeem-rpc-runtime-api/std",
  "replace-rpc-runtime-api/std",
  "loans-rpc-runtime-api/std",
  "dex-general-rpc-runtime-api/std",
  "dex-stable-rpc-runtime-api/std",

  "orml-tokens/std",
  "orml-traits/std",
  "orml-vesting/std",

  "orml-xtokens/std",
  "orml-xcm-support/std",
  "orml-unknown-tokens/std",
  "orml-asset-registry/std",
]
runtime-benchmarks = [
  "frame-benchmarking",
  "frame-support/runtime-benchmarks",
  "frame-system/runtime-benchmarks",
  "pallet-society/runtime-benchmarks",
  "pallet-collective/runtime-benchmarks",

  "xcm-builder/runtime-benchmarks",
  "pallet-xcm/runtime-benchmarks",

  "annuity/runtime-benchmarks",
  "btc-relay/runtime-benchmarks",
  "clients-info/runtime-benchmarks",
  "escrow/runtime-benchmarks",
  "fee/runtime-benchmarks",
  "issue/runtime-benchmarks",
  "nomination/runtime-benchmarks",
  "oracle/runtime-benchmarks",
  "primitives/runtime-benchmarks",
  "redeem/runtime-benchmarks",
  "replace/runtime-benchmarks",
  "tx-pause/runtime-benchmarks",
  "vault-registry/runtime-benchmarks",
  "security/runtime-benchmarks",
<<<<<<< HEAD
  "democracy/runtime-benchmarks",
=======
  "supply/runtime-benchmarks",
>>>>>>> e2432529
]
disable-runtime-api = []
try-runtime = [
	"frame-try-runtime",
	"frame-executive/try-runtime",
	"frame-system/try-runtime",
	"frame-support/try-runtime",

  "frame-system/try-runtime",
  "pallet-timestamp/try-runtime",
  "pallet-utility/try-runtime",
  "pallet-transaction-payment/try-runtime",
  "pallet-scheduler/try-runtime",
  "pallet-preimage/try-runtime",
  "pallet-multisig/try-runtime",
  "pallet-identity/try-runtime",
  "pallet-proxy/try-runtime",
  "pallet-sudo/try-runtime",
  "currency/try-runtime",
  "orml-tokens/try-runtime",
  "supply/try-runtime",
  "orml-vesting/try-runtime",
  "orml-asset-registry/try-runtime",
  "runtime-common/try-runtime",
  "escrow/try-runtime",
  "annuity/try-runtime",
  "reward/try-runtime",
  "annuity/try-runtime",
  "reward/try-runtime",
  "staking/try-runtime",
  "btc-relay/try-runtime",
  "security/try-runtime",
  "vault-registry/try-runtime",
  "oracle/try-runtime",
  "issue/try-runtime",
  "redeem/try-runtime",
  "replace/try-runtime",
  "fee/try-runtime",
  "nomination/try-runtime",
  "clients-info/try-runtime",
  "tx-pause/try-runtime",
  "democracy/try-runtime",
  "dex-general/try-runtime",
  "pallet-collective/try-runtime",
  "pallet-membership/try-runtime",
  "pallet-treasury/try-runtime",
  "pallet-authorship/try-runtime",
  "collator-selection/try-runtime",
  "pallet-session/try-runtime",
  "pallet-aura/try-runtime",
  "cumulus-pallet-aura-ext/try-runtime",
  "cumulus-pallet-parachain-system/try-runtime",
  "parachain-info/try-runtime",
  "cumulus-pallet-xcmp-queue/try-runtime",
  "pallet-xcm/try-runtime",
  "cumulus-pallet-xcm/try-runtime",
  "cumulus-pallet-dmp-queue/try-runtime",
  "orml-xtokens/try-runtime",
  "orml-unknown-tokens/try-runtime",
]<|MERGE_RESOLUTION|>--- conflicted
+++ resolved
@@ -269,11 +269,8 @@
   "tx-pause/runtime-benchmarks",
   "vault-registry/runtime-benchmarks",
   "security/runtime-benchmarks",
-<<<<<<< HEAD
   "democracy/runtime-benchmarks",
-=======
   "supply/runtime-benchmarks",
->>>>>>> e2432529
 ]
 disable-runtime-api = []
 try-runtime = [
