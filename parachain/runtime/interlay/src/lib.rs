--- conflicted
+++ resolved
@@ -1308,11 +1308,8 @@
         [replace, Replace]
         [security, Security]
         [vault_registry, VaultRegistry]
-<<<<<<< HEAD
         [democracy, Democracy]
-=======
         [supply, Supply]
->>>>>>> e2432529
         [tx_pause, TxPause]
     );
 }
