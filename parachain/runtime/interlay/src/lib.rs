//! The interlay runtime. This can be compiled with `#[no_std]`, ready for Wasm.

#![cfg_attr(not(feature = "std"), no_std)]
// `construct_runtime!` does a lot of recursion and requires us to increase the limit to 256.
#![recursion_limit = "256"]

// Make the WASM binary available.
#[cfg(feature = "std")]
include!(concat!(env!("OUT_DIR"), "/wasm_binary.rs"));

use frame_support::traits::OnRuntimeUpgrade;

use bitcoin::types::H256Le;
use currency::Amount;
use frame_support::{
    dispatch::{DispatchError, DispatchResult},
    traits::{
        ConstU32, Contains, Currency as PalletCurrency, EitherOfDiverse, EnsureOrigin, EnsureOriginWithArg,
        EqualPrivilegeOnly, ExistenceRequirement, Imbalance, InstanceFilter, OnUnbalanced,
    },
    weights::ConstantMultiplier,
    PalletId,
};
use frame_system::{
    limits::{BlockLength, BlockWeights},
    EnsureRoot, EnsureRootWithSuccess, RawOrigin,
};
pub use orml_asset_registry::AssetMetadata;
use orml_asset_registry::SequentialId;
use orml_traits::{currency::MutationHooks, parameter_type_with_key};
use pallet_transaction_payment::{Multiplier, TargetedFeeAdjustment};
use sp_api::impl_runtime_apis;
use sp_core::{OpaqueMetadata, H256};
use sp_runtime::{
    create_runtime_str, generic, impl_opaque_keys,
    traits::{AccountIdConversion, BlakeTwo256, Block as BlockT, Bounded, Convert, IdentityLookup, Zero},
    transaction_validity::{TransactionSource, TransactionValidity},
    ApplyExtrinsicResult, FixedPointNumber, Perquintill,
};
use sp_std::{marker::PhantomData, prelude::*};
#[cfg(feature = "std")]
use sp_version::NativeVersion;
use sp_version::RuntimeVersion;
use traits::OracleApi;

// A few exports that help ease life for downstream crates.
pub use frame_support::{
    construct_runtime,
    dispatch::DispatchClass,
    parameter_types,
    traits::{Everything, Get, KeyOwnerProofSystem, LockIdentifier, Nothing},
    weights::{
        constants::{BlockExecutionWeight, ExtrinsicBaseWeight, RocksDbWeight, WEIGHT_REF_TIME_PER_SECOND},
        IdentityFee, Weight,
    },
    StorageValue,
};
pub use pallet_timestamp::Call as TimestampCall;
pub use sp_consensus_aura::sr25519::AuthorityId as AuraId;
#[cfg(any(feature = "std", test))]
pub use sp_runtime::BuildStorage;
pub use sp_runtime::{FixedU128, Perbill, Permill};

// interBTC exports
pub use btc_relay::{bitcoin, Call as BtcRelayCall, TARGET_SPACING};
pub use constants::{currency::*, time::*};
pub use oracle_rpc_runtime_api::BalanceWrapper;
pub use security::StatusCode;

pub use primitives::{
    self, AccountId, Balance, BlockNumber, CurrencyInfo, Hash, Liquidity, Moment, Nonce, Rate, Ratio, Shortfall,
    Signature, SignedFixedPoint, SignedInner, StablePoolId, UnsignedFixedPoint, UnsignedInner,
};

// XCM imports
use pallet_xcm::{EnsureXcm, IsMajorityOfBody};
use xcm::opaque::latest::BodyId;
use xcm_config::ParentLocation;

pub mod constants;
pub mod xcm_config;

type VaultId = primitives::VaultId<AccountId, CurrencyId>;

impl_opaque_keys! {
    pub struct SessionKeys {
        pub aura: Aura,
    }
}

/// This runtime version.
#[sp_version::runtime_version]
pub const VERSION: RuntimeVersion = RuntimeVersion {
    spec_name: create_runtime_str!("interlay-parachain"),
    impl_name: create_runtime_str!("interlay-parachain"),
    authoring_version: 1,
    spec_version: 1023002,
    impl_version: 1,
    transaction_version: 2, // added preimage
    apis: RUNTIME_API_VERSIONS,
    state_version: 0,
};

pub mod token_distribution {
    use super::*;

    // 1 billion INTR distributed over 4 years
    // INTR has 10 decimal places, same as DOT
    // See: https://wiki.polkadot.network/docs/learn-DOT#polkadot
    pub const INITIAL_ALLOCATION: Balance = 1_000_000_000 * UNITS;

    // multiplication is non-overflow by default
    pub const ESCROW_INFLATION_REWARDS: Permill = Permill::from_parts(67000); // 6.7%
    pub const TREASURY_INFLATION_REWARDS: Permill = Permill::from_parts(533000); // 53.3%
    pub const VAULT_INFLATION_REWARDS: Permill = Permill::from_percent(40); // 40%
}

/// The version information used to identify this runtime when compiled natively.
#[cfg(feature = "std")]
pub fn native_version() -> NativeVersion {
    NativeVersion {
        runtime_version: VERSION,
        can_author_with: Default::default(),
    }
}

/// We assume that ~10% of the block weight is consumed by `on_initalize` handlers.
/// This is used to limit the maximal weight of a single extrinsic.
const AVERAGE_ON_INITIALIZE_RATIO: Perbill = Perbill::from_percent(10);
/// We allow `Normal` extrinsics to fill up the block up to 75%, the rest can be used
/// by  Operational  extrinsics.
const NORMAL_DISPATCH_RATIO: Perbill = Perbill::from_percent(75);
/// We allow for 0.5 seconds of compute with a 12 second average block time.
pub const MAXIMUM_BLOCK_WEIGHT: Weight = Weight::from_parts(
    WEIGHT_REF_TIME_PER_SECOND.saturating_div(2),
    cumulus_primitives_core::relay_chain::MAX_POV_SIZE as u64,
);

parameter_types! {
    pub const BlockHashCount: BlockNumber = 250;
    pub const Version: RuntimeVersion = VERSION;
    pub RuntimeBlockLength: BlockLength =
        BlockLength::max_with_normal_ratio(5 * 1024 * 1024, NORMAL_DISPATCH_RATIO);
    pub RuntimeBlockWeights: BlockWeights = BlockWeights::builder()
        .base_block(BlockExecutionWeight::get())
        .for_class(DispatchClass::all(), |weights| {
            weights.base_extrinsic = ExtrinsicBaseWeight::get();
        })
        .for_class(DispatchClass::Normal, |weights| {
            weights.max_total = Some(NORMAL_DISPATCH_RATIO * MAXIMUM_BLOCK_WEIGHT);
        })
        .for_class(DispatchClass::Operational, |weights| {
            weights.max_total = Some(MAXIMUM_BLOCK_WEIGHT);
            // Operational transactions have some extra reserved space, so that they
            // are included even if block reached `MAXIMUM_BLOCK_WEIGHT`.
            weights.reserved = Some(
                MAXIMUM_BLOCK_WEIGHT - NORMAL_DISPATCH_RATIO * MAXIMUM_BLOCK_WEIGHT
            );
        })
        .avg_block_initialization(AVERAGE_ON_INITIALIZE_RATIO)
        .build_or_panic();
    pub const SS58Prefix: u16 = 2032;
}

pub struct BaseCallFilter;

impl Contains<RuntimeCall> for BaseCallFilter {
    fn contains(call: &RuntimeCall) -> bool {
        if matches!(
            call,
            RuntimeCall::System(_)
                | RuntimeCall::Session(_)
                | RuntimeCall::Timestamp(_)
                | RuntimeCall::ParachainSystem(_)
                | RuntimeCall::Sudo(_)
                | RuntimeCall::Democracy(_)
                | RuntimeCall::Escrow(_)
                | RuntimeCall::TechnicalCommittee(_)
        ) {
            // always allow core calls
            true
        } else if let RuntimeCall::PolkadotXcm(_) = call {
            // For security reasons, disallow usage of the xcm package by users. Sudo and
            // governance are still able to call these (sudo is explicitly white-listed, while
            // governance bypasses this call filter).
            false
        } else {
            // normal operation: allow all calls that are not explicitly paused
            TxPause::contains(call)
        }
    }
}

impl frame_system::Config for Runtime {
    /// The identifier used to distinguish between accounts.
    type AccountId = AccountId;
    /// The aggregated dispatch type that is available for extrinsics.
    type RuntimeCall = RuntimeCall;
    /// The lookup mechanism to get account ID from whatever is passed in dispatchers.
    type Lookup = IdentityLookup<AccountId>;
    /// The index type for storing how many extrinsics an account has signed.
    type Index = Nonce;
    /// The index type for blocks.
    type BlockNumber = BlockNumber;
    /// The type for hashing blocks and tries.
    type Hash = Hash;
    /// The hashing algorithm used.
    type Hashing = BlakeTwo256;
    /// The header type.
    type Header = generic::Header<BlockNumber, BlakeTwo256>;
    /// The ubiquitous event type.
    type RuntimeEvent = RuntimeEvent;
    /// The ubiquitous origin type.
    type RuntimeOrigin = RuntimeOrigin;
    /// Maximum number of block number to block hash mappings to keep (oldest pruned first).
    type BlockHashCount = BlockHashCount;
    /// Runtime version.
    type Version = Version;
    /// Converts a module to an index of this module in the runtime.
    type PalletInfo = PalletInfo;
    type AccountData = pallet_balances::AccountData<Balance>;
    type OnNewAccount = ();
    type OnKilledAccount = ();
    type DbWeight = ();
    type BaseCallFilter = BaseCallFilter;
    type SystemWeightInfo = ();
    type BlockWeights = RuntimeBlockWeights;
    type BlockLength = RuntimeBlockLength;
    type SS58Prefix = SS58Prefix;
    type OnSetCode = cumulus_pallet_parachain_system::ParachainSetCode<Self>;
    type MaxConsumers = frame_support::traits::ConstU32<16>;
}

impl pallet_authorship::Config for Runtime {
    type FindAuthor = pallet_session::FindAccountFromAuthorIndex<Self, Aura>;
    type EventHandler = (CollatorSelection,);
}

parameter_types! {
    pub const Period: u32 = 6 * HOURS;
    pub const Offset: u32 = 0;
    pub const MaxAuthorities: u32 = 32;
}

impl pallet_session::Config for Runtime {
    type RuntimeEvent = RuntimeEvent;
    type ValidatorId = <Self as frame_system::Config>::AccountId;
    // we don't have stash and controller, thus we don't need the convert as well.
    type ValidatorIdOf = collator_selection::IdentityCollator;
    type ShouldEndSession = pallet_session::PeriodicSessions<Period, Offset>;
    type NextSessionRotation = pallet_session::PeriodicSessions<Period, Offset>;
    type SessionManager = CollatorSelection;
    // Essentially just Aura, but lets be pedantic.
    type SessionHandler = <SessionKeys as sp_runtime::traits::OpaqueKeys>::KeyTypeIdProviders;
    type Keys = SessionKeys;
    type WeightInfo = ();
}

parameter_types! {
    pub const MaxCandidates: u32 = 1000;
    pub const MinCandidates: u32 = 5;
    pub const SessionLength: BlockNumber = 6 * HOURS;
    pub const MaxInvulnerables: u32 = 100;
    pub const ExecutiveBody: BodyId = BodyId::Executive;
}

/// We allow root and the Relay Chain council to execute privileged collator selection operations.
pub type CollatorSelectionUpdateOrigin =
    EitherOfDiverse<EnsureRoot<AccountId>, EnsureXcm<IsMajorityOfBody<ParentLocation, ExecutiveBody>>>;

impl collator_selection::Config for Runtime {
    type RuntimeEvent = RuntimeEvent;
    type StakingCurrency = Escrow;
    type RewardsCurrency = NativeCurrency;
    type UpdateOrigin = CollatorSelectionUpdateOrigin;
    type PotId = CollatorPotId;
    type MaxCandidates = MaxCandidates;
    type MinCandidates = MinCandidates;
    type MaxInvulnerables = MaxInvulnerables;
    // should be a multiple of session or things will get inconsistent
    type KickThreshold = Period;
    type ValidatorId = <Self as frame_system::Config>::AccountId;
    type ValidatorIdOf = collator_selection::IdentityCollator;
    type ValidatorRegistration = Session;
    type WeightInfo = ();
}

impl pallet_aura::Config for Runtime {
    type AuthorityId = AuraId;
    type DisabledValidators = ();
    type MaxAuthorities = MaxAuthorities;
}

parameter_types! {
    pub const MinimumPeriod: u64 = SLOT_DURATION / 2;
}

impl pallet_timestamp::Config for Runtime {
    /// A timestamp: milliseconds since the unix epoch.
    type Moment = Moment;
    type OnTimestampSet = Aura;
    type MinimumPeriod = MinimumPeriod;
    type WeightInfo = ();
}

pub type SlowAdjustingFeeUpdate<R> =
    TargetedFeeAdjustment<R, TargetBlockFullness, AdjustmentVariable, MinimumMultiplier, MaximumMultiplier>;

parameter_types! {
    pub const TransactionByteFee: Balance = MILLICENTS;
    /// This value increases the priority of `Operational` transactions by adding
    /// a "virtual tip" that's equal to the `OperationalFeeMultiplier * final_fee`.
    pub OperationalFeeMultiplier: u8 = 5;
    /// The portion of the `NORMAL_DISPATCH_RATIO` that we adjust the fees with. Blocks filled less
    /// than this will decrease the weight and more will increase.
    pub const TargetBlockFullness: Perquintill = Perquintill::from_percent(25);
    /// The adjustment variable of the runtime. Higher values will cause `TargetBlockFullness` to
    /// change the fees more rapidly.
    pub AdjustmentVariable: Multiplier = Multiplier::saturating_from_rational(3, 100_000);
    /// Minimum amount of the multiplier. This value cannot be too low. A test case should ensure
    /// that combined with `AdjustmentVariable`, we can recover from the minimum.
    /// See `multiplier_can_grow_from_zero`.
    pub MinimumMultiplier: Multiplier = Multiplier::saturating_from_rational(1u128, 1_000_000u128);
    pub MaximumMultiplier: Multiplier = Bounded::max_value();
}

type NegativeImbalance<T, GetCurrencyId> = <orml_tokens::CurrencyAdapter<T, GetCurrencyId> as PalletCurrency<
    <T as frame_system::Config>::AccountId,
>>::NegativeImbalance;

pub struct DealWithFees<T, GetCurrencyId>(PhantomData<(T, GetCurrencyId)>);

impl<T, GetCurrencyId> OnUnbalanced<NegativeImbalance<T, GetCurrencyId>> for DealWithFees<T, GetCurrencyId>
where
    T: pallet_authorship::Config + orml_tokens::Config,
    GetCurrencyId: Get<T::CurrencyId>,
{
    fn on_unbalanceds<B>(mut fees_then_tips: impl Iterator<Item = NegativeImbalance<T, GetCurrencyId>>) {
        if let Some(mut fees) = fees_then_tips.next() {
            if let Some(tips) = fees_then_tips.next() {
                tips.merge_into(&mut fees);
            }
            if let Some(author) = pallet_authorship::Pallet::<T>::author() {
                orml_tokens::CurrencyAdapter::<T, GetCurrencyId>::resolve_creating(&author, fees);
            }
        }
    }
}

impl pallet_transaction_payment::Config for Runtime {
    type RuntimeEvent = RuntimeEvent;
    type OnChargeTransaction =
        pallet_transaction_payment::CurrencyAdapter<NativeCurrency, DealWithFees<Runtime, GetNativeCurrencyId>>;
    type LengthToFee = ConstantMultiplier<Balance, TransactionByteFee>;
    type WeightToFee = IdentityFee<Balance>;
    type FeeMultiplierUpdate = SlowAdjustingFeeUpdate<Self>;
    type OperationalFeeMultiplier = OperationalFeeMultiplier;
}

impl pallet_sudo::Config for Runtime {
    type RuntimeCall = RuntimeCall;
    type RuntimeEvent = RuntimeEvent;
}

impl pallet_utility::Config for Runtime {
    type RuntimeCall = RuntimeCall;
    type RuntimeEvent = RuntimeEvent;
    type WeightInfo = ();
    type PalletsOrigin = OriginCaller;
}

parameter_types! {
    pub MinVestedTransfer: Balance = 0;
    // NOTE: per account, airdrop only needs one
    pub const MaxVestingSchedules: u32 = 1;
}

parameter_types! {
    pub KintsugiLabsAccounts: Vec<AccountId> = vec![
        // 5Fhn5mX4JGeDxikaxkJZYRYjxxbZ7DjxS5f9hsAVAzGXUNyG
        hex_literal::hex!["a0fb017d4b777bc2be8ad9e9dfe7bdf0a3db060644de499685adacd19f84df71"].into(),
        // 5GgS9vsF77Y7p2wZLEW1CW7vZpq8DSoXCf2sTdBoB51jpuan
        hex_literal::hex!["cc30e8cd03a20ce00f7dab8451a1d43047a43f50cdd0bc9b14dbaa78ed66bd1e"].into(),
        // 5GDzXqLxGiJV6A7mDp1SGRV6DB8xnnwauMEwR7PL4PW122FM
        hex_literal::hex!["b80646c2c305d0e8f1e3df9cf515a3cf1f5fc7e24a8205202fce65dfb8198345"].into(),
        // 5FgimgwW2s4V14NniQ6Nt145Sksb83xohW5LkMXYnMw3Racp
        hex_literal::hex!["a02c9cba51b7ec7c1717cdf0fd9044fa5228d9e8217a5a904871ce47627d8743"].into(),
    ];
}

pub struct EnsureKintsugiLabs;
impl EnsureOrigin<RuntimeOrigin> for EnsureKintsugiLabs {
    type Success = AccountId;

    fn try_origin(o: RuntimeOrigin) -> Result<Self::Success, RuntimeOrigin> {
        Into::<Result<RawOrigin<AccountId>, RuntimeOrigin>>::into(o).and_then(|o| match o {
            RawOrigin::Signed(caller) => {
                if KintsugiLabsAccounts::get().contains(&caller) {
                    Ok(caller)
                } else {
                    Err(RuntimeOrigin::from(Some(caller)))
                }
            }
            r => Err(RuntimeOrigin::from(r)),
        })
    }

    #[cfg(feature = "runtime-benchmarks")]
    fn try_successful_origin() -> Result<RuntimeOrigin, ()> {
        Ok(RuntimeOrigin::from(RawOrigin::None))
    }
}

impl orml_vesting::Config for Runtime {
    type RuntimeEvent = RuntimeEvent;
    type Currency = NativeCurrency;
    type MinVestedTransfer = MinVestedTransfer;
    type VestedTransferOrigin = EnsureKintsugiLabs;
    type WeightInfo = ();
    type MaxVestingSchedules = MaxVestingSchedules;
    type BlockNumberProvider = System;
}

parameter_types! {
    pub MaximumSchedulerWeight: Weight = Perbill::from_percent(80) * RuntimeBlockWeights::get().max_block;
    pub const MaxScheduledPerBlock: u32 = 30;
}

impl pallet_scheduler::Config for Runtime {
    type RuntimeEvent = RuntimeEvent;
    type RuntimeOrigin = RuntimeOrigin;
    type PalletsOrigin = OriginCaller;
    type RuntimeCall = RuntimeCall;
    type MaximumWeight = MaximumSchedulerWeight;
    type ScheduleOrigin = EnsureRoot<AccountId>;
    type MaxScheduledPerBlock = MaxScheduledPerBlock;
    type WeightInfo = ();
    type OriginPrivilegeCmp = EqualPrivilegeOnly;
    type Preimages = Preimage;
}

parameter_types! {
    pub PreimageBaseDepositz: Balance = deposit(2, 64); // todo: rename
    pub PreimageByteDepositz: Balance = deposit(0, 1);
}

impl pallet_preimage::Config for Runtime {
    type WeightInfo = ();
    type RuntimeEvent = RuntimeEvent;
    type Currency = NativeCurrency;
    type ManagerOrigin = EnsureRoot<AccountId>;
    type BaseDeposit = PreimageBaseDepositz;
    type ByteDeposit = PreimageByteDepositz;
}

type EnsureRootOrAllTechnicalCommittee = EitherOfDiverse<
    EnsureRoot<AccountId>,
    pallet_collective::EnsureProportionAtLeast<AccountId, TechnicalCommitteeInstance, 1, 1>,
>;

parameter_types! {
    pub const VotingPeriod: BlockNumber = 7 * DAYS;
    pub const FastTrackVotingPeriod: BlockNumber = 3 * HOURS;
    // Require 250 vINTR to make a proposal. Given the crowdloan airdrop, this qualifies about 7500
    // accounts to make a governance proposal if they lock their tokens for 2 years.
    pub MinimumDeposit: Balance = 250 * UNITS;
    pub const EnactmentPeriod: BlockNumber = DAYS;
    pub const MaxVotes: u32 = 100;
    pub const MaxProposals: u32 = 100;
    pub LaunchOffsetMillis: u64 = 9 * 60 * 60 * 1000; // 9 hours offset, i.e. MON 9 AM
}

impl democracy::Config for Runtime {
    type RuntimeEvent = RuntimeEvent;
    type Scheduler = Scheduler;
    type Preimages = Preimage;
    type Currency = Escrow;
    type EnactmentPeriod = EnactmentPeriod;
    type VotingPeriod = VotingPeriod;
    type FastTrackVotingPeriod = FastTrackVotingPeriod;
    type MinimumDeposit = MinimumDeposit;
    type MaxVotes = MaxVotes;
    type MaxProposals = MaxProposals;
    type MaxDeposits = ConstU32<100>;
    /// The technical committee can have any proposal be tabled immediately
    /// with a shorter voting period.
    type FastTrackOrigin = EnsureRootOrAllTechnicalCommittee;
    type PalletsOrigin = OriginCaller;
    type WeightInfo = ();
    type UnixTime = Timestamp;
    type Moment = Moment;
    type LaunchOffsetMillis = LaunchOffsetMillis;
}

parameter_types! {
    // One storage item; key size is 32; value is size 4+4+16+32 bytes = 56 bytes.
    pub const GetDepositBase: Balance = deposit(1, 88);
    // Additional storage item size of 32 bytes.
    pub const GetDepositFactor: Balance = deposit(0, 32);
    pub GetMaxSignatories: u16 = 100; // multisig of at most 100 accounts
}

impl pallet_multisig::Config for Runtime {
    type RuntimeEvent = RuntimeEvent;
    type RuntimeCall = RuntimeCall;
    type Currency = NativeCurrency;
    type DepositBase = GetDepositBase;
    type DepositFactor = GetDepositFactor;
    type MaxSignatories = GetMaxSignatories;
    type WeightInfo = ();
}

parameter_types! {
    pub const ProposalBond: Permill = Permill::from_percent(5);
    pub ProposalBondMinimum: Balance = 5;
    pub ProposalBondMaximum: Option<Balance> = None;
    pub const SpendPeriod: BlockNumber = 1 * HOURS;
    pub const Burn: Permill = Permill::from_percent(0);
    pub const MaxApprovals: u32 = 100;
    pub const MaxSpend: Balance = Balance::MAX;
}

impl pallet_treasury::Config for Runtime {
    type PalletId = TreasuryPalletId;
    type Currency = NativeCurrency;
    type ApproveOrigin = EnsureRoot<AccountId>;
    type RejectOrigin = EnsureRoot<AccountId>;
    type SpendOrigin = EnsureRootWithSuccess<AccountId, MaxSpend>;
    type RuntimeEvent = RuntimeEvent;
    type OnSlash = Treasury;
    type ProposalBond = ProposalBond;
    type ProposalBondMinimum = ProposalBondMinimum;
    type ProposalBondMaximum = ProposalBondMaximum;
    type SpendPeriod = SpendPeriod;
    type Burn = Burn;
    type BurnDestination = ();
    type SpendFunds = ();
    type WeightInfo = ();
    type MaxApprovals = MaxApprovals;
}

parameter_types! {
    pub const TechnicalCommitteeMotionDuration: BlockNumber = 3 * DAYS;
    pub const TechnicalCommitteeMaxProposals: u32 = 100;
    pub const TechnicalCommitteeMaxMembers: u32 = 100;
}

type TechnicalCommitteeInstance = pallet_collective::Instance1;

impl pallet_collective::Config<TechnicalCommitteeInstance> for Runtime {
    type RuntimeOrigin = RuntimeOrigin;
    type Proposal = RuntimeCall;
    type RuntimeEvent = RuntimeEvent;
    type MotionDuration = TechnicalCommitteeMotionDuration;
    type MaxProposals = TechnicalCommitteeMaxProposals;
    type MaxMembers = TechnicalCommitteeMaxMembers;
    type DefaultVote = pallet_collective::PrimeDefaultVote;
    type WeightInfo = ();
}

impl pallet_membership::Config for Runtime {
    type RuntimeEvent = RuntimeEvent;
    type AddOrigin = EnsureRoot<AccountId>;
    type RemoveOrigin = EnsureRoot<AccountId>;
    type SwapOrigin = EnsureRoot<AccountId>;
    type ResetOrigin = EnsureRoot<AccountId>;
    type PrimeOrigin = EnsureRoot<AccountId>;
    type MembershipInitialized = TechnicalCommittee;
    type MembershipChanged = TechnicalCommittee;
    type MaxMembers = TechnicalCommitteeMaxMembers;
    type WeightInfo = ();
}

parameter_types! {
    pub const ReservedXcmpWeight: Weight = MAXIMUM_BLOCK_WEIGHT.saturating_div(4 as u64);
    pub const ReservedDmpWeight: Weight = MAXIMUM_BLOCK_WEIGHT.saturating_div(4 as u64);
}

impl cumulus_pallet_parachain_system::Config for Runtime {
    type RuntimeEvent = RuntimeEvent;
    type OnSystemEvent = ();
    type SelfParaId = parachain_info::Pallet<Runtime>;
    type OutboundXcmpMessageSource = XcmpQueue;
    type DmpMessageHandler = DmpQueue;
    type ReservedDmpWeight = ReservedDmpWeight;
    type XcmpMessageHandler = XcmpQueue;
    type ReservedXcmpWeight = ReservedXcmpWeight;
    type CheckAssociatedRelayNumber = cumulus_pallet_parachain_system::RelayNumberStrictlyIncreases;
}

impl parachain_info::Config for Runtime {}

impl cumulus_pallet_aura_ext::Config for Runtime {}

impl orml_unknown_tokens::Config for Runtime {
    type RuntimeEvent = RuntimeEvent;
}

parameter_types! {
    pub const ParachainBlocksPerBitcoinBlock: BlockNumber = BITCOIN_BLOCK_SPACING;
}

impl btc_relay::Config for Runtime {
    type RuntimeEvent = RuntimeEvent;
    type WeightInfo = ();
    type ParachainBlocksPerBitcoinBlock = ParachainBlocksPerBitcoinBlock;
}

parameter_types! {
    pub const GetNativeCurrencyId: CurrencyId = NATIVE_CURRENCY_ID;
    pub const GetRelayChainCurrencyId: CurrencyId = PARENT_CURRENCY_ID;
    pub const GetWrappedCurrencyId: CurrencyId = WRAPPED_CURRENCY_ID;
}

type NativeCurrency = orml_tokens::CurrencyAdapter<Runtime, GetNativeCurrencyId>;

// Pallet accounts
parameter_types! {
    pub const FeePalletId: PalletId = PalletId(*b"mod/fees");
    pub const SupplyPalletId: PalletId = PalletId(*b"mod/supl");
    pub const EscrowAnnuityPalletId: PalletId = PalletId(*b"esc/annu");
    pub const VaultAnnuityPalletId: PalletId = PalletId(*b"vlt/annu");
    pub const TreasuryPalletId: PalletId = PalletId(*b"mod/trsy");
    pub const CollatorPotId: PalletId = PalletId(*b"col/slct");
    pub const VaultRegistryPalletId: PalletId = PalletId(*b"mod/vreg");
}

parameter_types! {
    // wd9yNSwR5jsJWJNNuqYxifekh2dwu9u15Sr1tP5kmKTJBLc4R
    pub FeeAccount: AccountId = FeePalletId::get().into_account_truncating();
    // wd9yNSwR5jsJWJmaV4ccaRqdxXFTJUS4shu7RMuSVk3c5F3f4
    pub SupplyAccount: AccountId = SupplyPalletId::get().into_account_truncating();
    // wd9yNSwR495PKYxKfdeuMcNyu6kqay7wKeWcLMvQ8muuWVPYj
    pub EscrowAnnuityAccount: AccountId = EscrowAnnuityPalletId::get().into_account_truncating();
    // wd9yNSwR7YL4Y4PEtY4pUxYR2jeVdsgwyoN8fwVc9196VMAt4
    pub VaultAnnuityAccount: AccountId = VaultAnnuityPalletId::get().into_account_truncating();
    // wd9yNSwR5jsJWJoLHrMKt4K2T7R5392YmZoRdpqijnpLGzEcT
    pub TreasuryAccount: AccountId = TreasuryPalletId::get().into_account_truncating();
    // wd9yNSwR3jeqTuo91k53PUAcfaqX5ZCK4gCPHa5G3h1y8kBEe
    pub CollatorSelectionAccount: AccountId = CollatorPotId::get().into_account_truncating();
    // wd9yNSwR5jsJWJrtHcnS8Wf6D5zF2dbQhxwRuvAzg9jefbhuM
    pub VaultRegistryAccount: AccountId = VaultRegistryPalletId::get().into_account_truncating();
}

pub fn get_all_module_accounts() -> Vec<AccountId> {
    vec![
        FeeAccount::get(),
        SupplyAccount::get(),
        EscrowAnnuityAccount::get(),
        VaultAnnuityAccount::get(),
        TreasuryAccount::get(),
        CollatorSelectionAccount::get(),
        VaultRegistryAccount::get(),
    ]
}

pub struct DustRemovalWhitelist;
impl Contains<AccountId> for DustRemovalWhitelist {
    fn contains(a: &AccountId) -> bool {
        get_all_module_accounts().contains(a)
    }
}

parameter_types! {
    pub const MaxLocks: u32 = 50;
}

parameter_type_with_key! {
    pub ExistentialDeposits: |_currency_id: CurrencyId| -> Balance {
        Zero::zero()
    };
}

pub struct CurrencyHooks<T>(PhantomData<T>);
impl<T: orml_tokens::Config> MutationHooks<T::AccountId, T::CurrencyId, T::Balance> for CurrencyHooks<T>
where
    T::AccountId: From<sp_runtime::AccountId32>,
{
    type OnDust = orml_tokens::TransferDust<T, FeeAccount>;
    type OnSlash = ();
    type PreDeposit = ();
    type PostDeposit = ();
    type PreTransfer = ();
    type PostTransfer = ();
    type OnNewTokenAccount = ();
    type OnKilledTokenAccount = ();
}

impl orml_tokens::Config for Runtime {
    type RuntimeEvent = RuntimeEvent;
    type Balance = Balance;
    type Amount = primitives::Amount;
    type CurrencyId = CurrencyId;
    type WeightInfo = ();
    type ExistentialDeposits = ExistentialDeposits;
    type CurrencyHooks = CurrencyHooks<Runtime>;
    type MaxLocks = MaxLocks;
    type DustRemovalWhitelist = DustRemovalWhitelist;
    type MaxReserves = ConstU32<0>; // we don't use named reserves
    type ReserveIdentifier = (); // we don't use named reserves
}

pub struct AssetAuthority;
impl EnsureOriginWithArg<RuntimeOrigin, Option<u32>> for AssetAuthority {
    type Success = ();

    fn try_origin(origin: RuntimeOrigin, _asset_id: &Option<u32>) -> Result<Self::Success, RuntimeOrigin> {
        EnsureRoot::try_origin(origin)
    }

    #[cfg(feature = "runtime-benchmarks")]
    fn try_successful_origin(_: &Option<u32>) -> Result<RuntimeOrigin, ()> {
        EnsureRoot::try_successful_origin()
    }
}

impl orml_asset_registry::Config for Runtime {
    type RuntimeEvent = RuntimeEvent;
    type Balance = Balance;
    type CustomMetadata = primitives::CustomMetadata;
    type AssetProcessor = SequentialId<Runtime>;
    type AssetId = primitives::ForeignAssetId;
    type AuthorityOrigin = AssetAuthority;
    type WeightInfo = ();
}

parameter_types! {
    pub const InflationPeriod: BlockNumber = YEARS;
}

pub struct DealWithRewards;

impl supply::OnInflation<AccountId> for DealWithRewards {
    type Currency = NativeCurrency;
    // transfer will only fail if balance is too low
    // existential deposit is not required due to whitelist
    fn on_inflation(from: &AccountId, amount: Balance) {
        let vault_inflation = token_distribution::VAULT_INFLATION_REWARDS * amount;
        let escrow_inflation = token_distribution::ESCROW_INFLATION_REWARDS * amount;

        // vault block rewards
        let _ = Self::Currency::transfer(
            from,
            &VaultAnnuityAccount::get(),
            vault_inflation,
            ExistenceRequirement::KeepAlive,
        );
        VaultAnnuity::update_reward_per_block();

        // stake-to-vote block rewards
        let _ = Self::Currency::transfer(
            from,
            &EscrowAnnuityAccount::get(),
            escrow_inflation,
            ExistenceRequirement::KeepAlive,
        );
        EscrowAnnuity::update_reward_per_block();

        // remainder goes to treasury
        let _ = Self::Currency::transfer(
            from,
            &TreasuryAccount::get(),
            amount.saturating_sub(vault_inflation).saturating_sub(escrow_inflation),
            ExistenceRequirement::KeepAlive,
        );
    }
}

impl supply::Config for Runtime {
    type SupplyPalletId = SupplyPalletId;
    type RuntimeEvent = RuntimeEvent;
    type UnsignedFixedPoint = UnsignedFixedPoint;
    type Currency = NativeCurrency;
    type InflationPeriod = InflationPeriod;
    type OnInflation = DealWithRewards;
    type WeightInfo = ();
}

pub struct TotalWrapped;
impl Get<Balance> for TotalWrapped {
    fn get() -> Balance {
        orml_tokens::CurrencyAdapter::<Runtime, GetWrappedCurrencyId>::total_issuance()
    }
}

parameter_types! {
    pub const EmissionPeriod: BlockNumber = YEARS;
}

pub struct EscrowBlockRewardProvider;

impl annuity::BlockRewardProvider<AccountId> for EscrowBlockRewardProvider {
    type Currency = NativeCurrency;

    #[cfg(feature = "runtime-benchmarks")]
    fn deposit_stake(from: &AccountId, amount: Balance) -> DispatchResult {
        let current_stake = <EscrowRewards as reward::RewardsApi<(), AccountId, Balance>>::get_stake(&(), from)?;
        let new_stake = current_stake.saturating_add(amount);
        <EscrowRewards as reward::RewardsApi<(), AccountId, Balance>>::set_stake(&(), from, new_stake)
    }

    fn distribute_block_reward(_from: &AccountId, amount: Balance) -> DispatchResult {
        <EscrowRewards as reward::RewardsApi<(), AccountId, Balance>>::distribute_reward(
            &(),
            GetNativeCurrencyId::get(),
            amount,
        )
    }

    fn withdraw_reward(who: &AccountId) -> Result<Balance, DispatchError> {
        <EscrowRewards as reward::RewardsApi<(), AccountId, Balance>>::withdraw_reward(
            &(),
            who,
            GetNativeCurrencyId::get(),
        )
    }
}

type EscrowAnnuityInstance = annuity::Instance1;

impl annuity::Config<EscrowAnnuityInstance> for Runtime {
    type AnnuityPalletId = EscrowAnnuityPalletId;
    type RuntimeEvent = RuntimeEvent;
    type Currency = NativeCurrency;
    type BlockRewardProvider = EscrowBlockRewardProvider;
    type BlockNumberToBalance = BlockNumberToBalance;
    type EmissionPeriod = EmissionPeriod;
    type TotalWrapped = TotalWrapped;
    type WeightInfo = ();
}

pub struct VaultBlockRewardProvider;

impl annuity::BlockRewardProvider<AccountId> for VaultBlockRewardProvider {
    type Currency = NativeCurrency;

    #[cfg(feature = "runtime-benchmarks")]
    fn deposit_stake(_from: &AccountId, _amount: Balance) -> DispatchResult {
        // TODO: fix for vault id
        Ok(())
    }

    fn distribute_block_reward(from: &AccountId, amount: Balance) -> DispatchResult {
        // TODO: remove fee pallet?
        Self::Currency::transfer(from, &FeeAccount::get(), amount, ExistenceRequirement::KeepAlive)?;
        <VaultCapacity as reward::RewardsApi<(), CurrencyId, Balance>>::distribute_reward(
            &(),
            GetNativeCurrencyId::get(),
            amount,
        )
    }

    fn withdraw_reward(_: &AccountId) -> Result<Balance, DispatchError> {
        Err(sp_runtime::TokenError::Unsupported.into())
    }
}

type VaultAnnuityInstance = annuity::Instance2;

impl annuity::Config<VaultAnnuityInstance> for Runtime {
    type AnnuityPalletId = VaultAnnuityPalletId;
    type RuntimeEvent = RuntimeEvent;
    type Currency = NativeCurrency;
    type BlockRewardProvider = VaultBlockRewardProvider;
    type BlockNumberToBalance = BlockNumberToBalance;
    type EmissionPeriod = EmissionPeriod;
    type TotalWrapped = TotalWrapped;
    type WeightInfo = ();
}

type EscrowRewardsInstance = reward::Instance1;

impl reward::Config<EscrowRewardsInstance> for Runtime {
    type RuntimeEvent = RuntimeEvent;
    type SignedFixedPoint = SignedFixedPoint;
    type PoolId = ();
    type StakeId = AccountId;
    type CurrencyId = CurrencyId;
    type GetNativeCurrencyId = GetNativeCurrencyId;
    type GetWrappedCurrencyId = GetWrappedCurrencyId;
    type MaxRewardCurrencies = ConstU32<10>;
}

type VaultRewardsInstance = reward::Instance2;

impl reward::Config<VaultRewardsInstance> for Runtime {
    type RuntimeEvent = RuntimeEvent;
    type SignedFixedPoint = SignedFixedPoint;
    type PoolId = CurrencyId;
    type StakeId = VaultId;
    type CurrencyId = CurrencyId;
    type GetNativeCurrencyId = GetNativeCurrencyId;
    type GetWrappedCurrencyId = GetWrappedCurrencyId;
    type MaxRewardCurrencies = ConstU32<10>;
}

type VaultCapacityInstance = reward::Instance3;

impl reward::Config<VaultCapacityInstance> for Runtime {
    type RuntimeEvent = RuntimeEvent;
    type SignedFixedPoint = SignedFixedPoint;
    type PoolId = ();
    type StakeId = CurrencyId;
    type CurrencyId = CurrencyId;
    type GetNativeCurrencyId = GetNativeCurrencyId;
    type GetWrappedCurrencyId = GetWrappedCurrencyId;
    type MaxRewardCurrencies = ConstU32<10>;
}

impl security::Config for Runtime {
    type RuntimeEvent = RuntimeEvent;
    type WeightInfo = ();
}

pub struct CurrencyConvert;
impl currency::CurrencyConversion<currency::Amount<Runtime>, CurrencyId> for CurrencyConvert {
    fn convert(amount: &currency::Amount<Runtime>, to: CurrencyId) -> Result<currency::Amount<Runtime>, DispatchError> {
        Oracle::convert(amount, to)
    }
}

impl currency::Config for Runtime {
    type SignedInner = SignedInner;
    type SignedFixedPoint = SignedFixedPoint;
    type UnsignedFixedPoint = UnsignedFixedPoint;
    type Balance = Balance;
    type GetNativeCurrencyId = GetNativeCurrencyId;
    type GetRelayChainCurrencyId = GetRelayChainCurrencyId;
    type GetWrappedCurrencyId = GetWrappedCurrencyId;
    type CurrencyConversion = CurrencyConvert;
}

impl staking::Config for Runtime {
    type RuntimeEvent = RuntimeEvent;
    type SignedFixedPoint = SignedFixedPoint;
    type SignedInner = SignedInner;
    type CurrencyId = CurrencyId;
    type GetNativeCurrencyId = GetNativeCurrencyId;
}

parameter_types! {
    pub const Span: BlockNumber = WEEKS;
    pub const MaxPeriod: BlockNumber = WEEKS * 192;
}

pub struct BlockNumberToBalance;

impl Convert<BlockNumber, Balance> for BlockNumberToBalance {
    fn convert(a: BlockNumber) -> Balance {
        a.into()
    }
}

impl escrow::Config for Runtime {
    type RuntimeEvent = RuntimeEvent;
    type BlockNumberToBalance = BlockNumberToBalance;
    type Currency = NativeCurrency;
    type Span = Span;
    type MaxPeriod = MaxPeriod;
    type EscrowRewards = EscrowRewards;
    type WeightInfo = ();
}

// https://github.com/paritytech/polkadot/blob/be005938a64b9170a5d55887ce42004e1b086b7b/runtime/polkadot/src/lib.rs#L584-L592
parameter_types! {
    // Minimum 4 CENTS/byte
    pub const BasicDeposit: Balance = deposit(1, 258);
    pub const FieldDeposit: Balance = deposit(0, 66);
    pub const SubAccountDeposit: Balance = deposit(1, 53);
    pub const MaxSubAccounts: u32 = 100;
    pub const MaxAdditionalFields: u32 = 100;
    pub const MaxRegistrars: u32 = 20;
}

impl pallet_identity::Config for Runtime {
    type RuntimeEvent = RuntimeEvent;
    type Currency = NativeCurrency;
    type BasicDeposit = BasicDeposit;
    type FieldDeposit = FieldDeposit;
    type SubAccountDeposit = SubAccountDeposit;
    type MaxSubAccounts = MaxSubAccounts;
    type MaxAdditionalFields = MaxAdditionalFields;
    type MaxRegistrars = MaxRegistrars;
    type Slashed = Treasury;
    type ForceOrigin = EnsureRoot<AccountId>;
    type RegistrarOrigin = EnsureRoot<AccountId>;
    type WeightInfo = ();
}

parameter_types! {
    // One storage item; key size 32, value size 8; .
    pub const ProxyDepositBase: Balance = deposit(1, 8);
    // Additional storage item size of 33 bytes.
    pub const ProxyDepositFactor: Balance = deposit(0, 33);
    pub const MaxProxies: u16 = 32;
    pub const MaxPending: u16 = 32;
    pub const AnnouncementDepositBase: Balance = deposit(1, 8);
    pub const AnnouncementDepositFactor: Balance = deposit(0, 66);
}

/// The type used to represent the kinds of proxying allowed.
#[derive(
    Copy,
    Clone,
    Eq,
    PartialEq,
    Ord,
    PartialOrd,
    codec::Encode,
    codec::Decode,
    sp_runtime::RuntimeDebug,
    codec::MaxEncodedLen,
    scale_info::TypeInfo,
)]
pub enum ProxyType {
    Any,
}

impl Default for ProxyType {
    fn default() -> Self {
        Self::Any
    }
}

impl InstanceFilter<RuntimeCall> for ProxyType {
    fn filter(&self, c: &RuntimeCall) -> bool {
        match self {
            // Nested calls get checked against this filter during
            // execution (i.e. not before) this will result in a
            // `BadOrigin` error if the proxy does not allow the call
            _ if matches!(c, RuntimeCall::Utility(..)) => true,
            ProxyType::Any => true,
        }
    }
    fn is_superset(&self, o: &Self) -> bool {
        match (self, o) {
            (x, y) if x == y => true,
            (ProxyType::Any, _) => true,
        }
    }
}

impl pallet_proxy::Config for Runtime {
    type RuntimeEvent = RuntimeEvent;
    type RuntimeCall = RuntimeCall;
    type Currency = NativeCurrency;
    type ProxyType = ProxyType;
    type ProxyDepositBase = ProxyDepositBase;
    type ProxyDepositFactor = ProxyDepositFactor;
    type MaxProxies = MaxProxies;
    type WeightInfo = ();
    type MaxPending = MaxPending;
    type CallHasher = BlakeTwo256;
    type AnnouncementDepositBase = AnnouncementDepositBase;
    type AnnouncementDepositFactor = AnnouncementDepositFactor;
}

impl vault_registry::Config for Runtime {
    type PalletId = VaultRegistryPalletId;
    type RuntimeEvent = RuntimeEvent;
    type Balance = Balance;
    type WeightInfo = ();
    type GetGriefingCollateralCurrencyId = GetNativeCurrencyId;
    type NominationApi = Nomination;
}

impl<C> frame_system::offchain::SendTransactionTypes<C> for Runtime
where
    RuntimeCall: From<C>,
{
    type OverarchingCall = RuntimeCall;
    type Extrinsic = UncheckedExtrinsic;
}

impl oracle::Config for Runtime {
    type RuntimeEvent = RuntimeEvent;
    type OnExchangeRateChange = vault_registry::PoolManager<Runtime>;
    type WeightInfo = ();
}

parameter_types! {
    pub const MaxExpectedValue: UnsignedFixedPoint = UnsignedFixedPoint::from_inner(<UnsignedFixedPoint as FixedPointNumber>::DIV);
}

impl fee::Config for Runtime {
    type FeePalletId = FeePalletId;
    type WeightInfo = ();
    type SignedFixedPoint = SignedFixedPoint;
    type SignedInner = SignedInner;
    type UnsignedFixedPoint = UnsignedFixedPoint;
    type UnsignedInner = UnsignedInner;
    type CapacityRewards = VaultCapacity;
    type VaultRewards = VaultRewards;
    type VaultStaking = VaultStaking;
    type OnSweep = currency::SweepFunds<Runtime, FeeAccount>;
    type MaxExpectedValue = MaxExpectedValue;
}

pub use issue::{Event as IssueEvent, IssueRequest};

impl issue::Config for Runtime {
    type TreasuryPalletId = TreasuryPalletId;
    type RuntimeEvent = RuntimeEvent;
    type BlockNumberToBalance = BlockNumberToBalance;
    type WeightInfo = ();
}

pub use redeem::{Event as RedeemEvent, RedeemRequest};

impl redeem::Config for Runtime {
    type RuntimeEvent = RuntimeEvent;
    type WeightInfo = ();
}

pub use replace::{Event as ReplaceEvent, ReplaceRequest};

impl replace::Config for Runtime {
    type RuntimeEvent = RuntimeEvent;
    type WeightInfo = ();
}

pub use nomination::Event as NominationEvent;

impl nomination::Config for Runtime {
    type RuntimeEvent = RuntimeEvent;
    type WeightInfo = ();
}

impl clients_info::Config for Runtime {
    type RuntimeEvent = RuntimeEvent;
    type WeightInfo = ();
    type MaxNameLength = ConstU32<255>;
    type MaxUriLength = ConstU32<255>;
}

parameter_types! {
    pub const MaxNameLen: u32 = 128;
    pub const PauseTooLongNames: bool = false;
}

impl tx_pause::Config for Runtime {
    type RuntimeEvent = RuntimeEvent;
    type RuntimeCall = RuntimeCall;
    type PauseOrigin = EnsureRoot<AccountId>;
    type UnpauseOrigin = EnsureRoot<AccountId>;
    type WhitelistCallNames = Nothing;
    type MaxNameLen = MaxNameLen;
    type PauseTooLongNames = PauseTooLongNames;
    type WeightInfo = ();
}

construct_runtime! {
    pub enum Runtime where
        Block = Block,
        NodeBlock = primitives::Block,
        UncheckedExtrinsic = UncheckedExtrinsic
    {
        System: frame_system::{Pallet, Call, Storage, Config, Event<T>} = 0,
        Timestamp: pallet_timestamp::{Pallet, Call, Storage, Inherent} = 1,
        Sudo: pallet_sudo::{Pallet, Call, Storage, Config<T>, Event<T>} = 2,
        Utility: pallet_utility::{Pallet, Call, Event} = 3,
        TransactionPayment: pallet_transaction_payment::{Pallet, Storage, Event<T>} = 4,
        Scheduler: pallet_scheduler::{Pallet, Call, Storage, Event<T>} = 5,
        Preimage: pallet_preimage::{Pallet, Call, Storage, Event<T>} = 6,
        Multisig: pallet_multisig::{Pallet, Call, Storage, Event<T>} = 7,
        Identity: pallet_identity::{Pallet, Call, Storage, Event<T>} = 8,
        Proxy: pallet_proxy::{Pallet, Call, Storage, Event<T>} = 9,
        TxPause: tx_pause::{Pallet, Call, Storage, Event<T>} = 10,

        // # Tokens & Balances
        Currency: currency::{Pallet} = 20,
        Tokens: orml_tokens::{Pallet, Call, Storage, Config<T>, Event<T>} = 21,
        Supply: supply::{Pallet, Storage, Call, Event<T>, Config<T>} = 22,
        Vesting: orml_vesting::{Pallet, Storage, Call, Event<T>, Config<T>} = 23,
        AssetRegistry: orml_asset_registry::{Pallet, Storage, Call, Event<T>, Config<T>} = 24,

        Escrow: escrow::{Pallet, Call, Storage, Event<T>} = 30,
        EscrowAnnuity: annuity::<Instance1>::{Pallet, Call, Storage, Event<T>} = 31,
        EscrowRewards: reward::<Instance1>::{Pallet, Storage, Event<T>} = 32,

        VaultAnnuity: annuity::<Instance2>::{Pallet, Call, Storage, Event<T>} = 40,
        VaultRewards: reward::<Instance2>::{Pallet, Storage, Event<T>} = 41,
        VaultStaking: staking::{Pallet, Storage, Event<T>} = 42,
        VaultCapacity: reward::<Instance3>::{Pallet, Storage, Event<T>} = 43,


        // # Bitcoin SPV
        BTCRelay: btc_relay::{Pallet, Call, Config<T>, Storage, Event<T>} = 50,
        // Relay: 51

        // # Operational
        Security: security::{Pallet, Call, Config, Storage, Event<T>} = 60,
        VaultRegistry: vault_registry::{Pallet, Call, Config<T>, Storage, Event<T>, ValidateUnsigned} = 61,
        Oracle: oracle::{Pallet, Call, Config<T>, Storage, Event<T>} = 62,
        Issue: issue::{Pallet, Call, Config<T>, Storage, Event<T>} = 63,
        Redeem: redeem::{Pallet, Call, Config<T>, Storage, Event<T>} = 64,
        Replace: replace::{Pallet, Call, Config<T>, Storage, Event<T>} = 65,
        Fee: fee::{Pallet, Call, Config<T>, Storage} = 66,
        // Refund: 67
        Nomination: nomination::{Pallet, Call, Config, Storage, Event<T>} = 68,
        ClientsInfo: clients_info::{Pallet, Call, Storage, Event<T>} = 69,

        // # Governance
        Democracy: democracy::{Pallet, Call, Storage, Config<T>, Event<T>} = 70,
        TechnicalCommittee: pallet_collective::<Instance1>::{Pallet, Call, Storage, Origin<T>, Event<T>, Config<T>} = 71,
        TechnicalMembership: pallet_membership::{Pallet, Call, Storage, Event<T>, Config<T>} = 72,
        Treasury: pallet_treasury::{Pallet, Call, Storage, Config, Event<T>} = 73,

        Authorship: pallet_authorship::{Pallet, Storage} = 80,
        CollatorSelection: collator_selection::{Pallet, Call, Storage, Event<T>, Config<T>} = 81,
        Session: pallet_session::{Pallet, Call, Storage, Event, Config<T>} = 82,
        Aura: pallet_aura::{Pallet, Storage, Config<T>} = 83,
        AuraExt: cumulus_pallet_aura_ext::{Pallet, Storage, Config} = 84,
        ParachainSystem: cumulus_pallet_parachain_system::{Pallet, Call, Config, Storage, Inherent, Event<T>} = 85,
        ParachainInfo: parachain_info::{Pallet, Storage, Config} = 86,

        // # XCM Helpers
        XcmpQueue: cumulus_pallet_xcmp_queue::{Pallet, Call, Storage, Event<T>} = 90,
        PolkadotXcm: pallet_xcm::{Pallet, Call, Storage, Event<T>, Origin, Config} = 91,
        CumulusXcm: cumulus_pallet_xcm::{Pallet, Call, Event<T>, Origin} = 92,
        DmpQueue: cumulus_pallet_dmp_queue::{Pallet, Call, Storage, Event<T>} = 93,

        XTokens: orml_xtokens::{Pallet, Storage, Call, Event<T>} = 94,
        UnknownTokens: orml_unknown_tokens::{Pallet, Storage, Event} = 95,
    }
}

/// The address format for describing accounts.
pub type Address = AccountId;
/// Block header type as expected by this runtime.
pub type Header = generic::Header<BlockNumber, BlakeTwo256>;
/// Block type as expected by this runtime.
pub type Block = generic::Block<Header, UncheckedExtrinsic>;
/// A Block signed with a Justification
pub type SignedBlock = generic::SignedBlock<Block>;
/// BlockId type as expected by this runtime.
pub type BlockId = generic::BlockId<Block>;
/// The SignedExtension to the basic transaction logic.
pub type SignedExtra = (
    frame_system::CheckSpecVersion<Runtime>,
    frame_system::CheckTxVersion<Runtime>,
    frame_system::CheckGenesis<Runtime>,
    frame_system::CheckEra<Runtime>,
    frame_system::CheckNonce<Runtime>,
    frame_system::CheckWeight<Runtime>,
    pallet_transaction_payment::ChargeTransactionPayment<Runtime>,
);
/// Unchecked extrinsic type as expected by this runtime.
pub type UncheckedExtrinsic = generic::UncheckedExtrinsic<Address, RuntimeCall, Signature, SignedExtra>;
/// Extrinsic type that has already been checked.
pub type CheckedExtrinsic = generic::CheckedExtrinsic<AccountId, RuntimeCall, SignedExtra>;
/// Executive: handles dispatch to the various modules.
pub type Executive = frame_executive::Executive<
    Runtime,
    Block,
    frame_system::ChainContext<Runtime>,
    Runtime,
    AllPalletsWithSystem,
    (
        reward::migration::v1::MigrateToV1<Runtime, EscrowRewardsInstance>,
        vault_registry::migration::vault_capacity::RewardsMigration<
            Runtime,
            VaultCapacityInstance,
            VaultRewardsInstance,
        >,
        democracy::migrations::v1::Migration<Runtime>,
        SudoMigrationCheck,
        orml_asset_registry::Migration<Runtime>,
        orml_unknown_tokens::Migration<Runtime>,
    ),
>;

pub struct SudoMigrationCheck;

impl OnRuntimeUpgrade for SudoMigrationCheck {
    fn on_runtime_upgrade() -> Weight {
        use frame_support::storage::migration::take_storage_value;
        take_storage_value::<AccountId>(b"Sudo", b"Key", &[]);
        Default::default()
    }
    #[cfg(feature = "try-runtime")]
    fn pre_upgrade() -> Result<Vec<u8>, &'static str> {
        Ok(Vec::new())
    }
    #[cfg(feature = "try-runtime")]
    fn post_upgrade(_state: Vec<u8>) -> Result<(), &'static str> {
        assert!(pallet_sudo::Pallet::<Runtime>::key().is_none());
        Ok(())
    }
}

#[cfg(feature = "runtime-benchmarks")]
#[macro_use]
extern crate frame_benchmarking;

#[cfg(feature = "runtime-benchmarks")]
mod benches {
    define_benchmarks!(
        [annuity, EscrowAnnuity]
        [btc_relay, BTCRelay]
        [clients_info, ClientsInfo]
        [escrow, Escrow]
        [fee, Fee]
        [issue, Issue]
        [nomination, Nomination]
        [oracle, Oracle]
        [redeem, Redeem]
        [replace, Replace]
        [security, Security]
        [vault_registry, VaultRegistry]
<<<<<<< HEAD
        [supply, Supply]
=======
        [tx_pause, TxPause]
>>>>>>> b37637f4
    );
}

#[cfg(not(feature = "disable-runtime-api"))]
impl_runtime_apis! {
    impl sp_api::Core<Block> for Runtime {
        fn version() -> RuntimeVersion {
            VERSION
        }

        fn execute_block(block: Block) {
            Executive::execute_block(block)
        }

        fn initialize_block(header: &<Block as BlockT>::Header) {
            Executive::initialize_block(header)
        }
    }

    impl sp_api::Metadata<Block> for Runtime {
        fn metadata() -> OpaqueMetadata {
            OpaqueMetadata::new(Runtime::metadata().into())
        }
    }

    impl sp_block_builder::BlockBuilder<Block> for Runtime {
        fn apply_extrinsic(extrinsic: <Block as BlockT>::Extrinsic) -> ApplyExtrinsicResult {
            Executive::apply_extrinsic(extrinsic)
        }

        fn finalize_block() -> <Block as BlockT>::Header {
            Executive::finalize_block()
        }

        fn inherent_extrinsics(data: sp_inherents::InherentData) -> Vec<<Block as BlockT>::Extrinsic> {
            data.create_extrinsics()
        }

        fn check_inherents(
            block: Block,
            data: sp_inherents::InherentData,
        ) -> sp_inherents::CheckInherentsResult {
            data.check_extrinsics(&block)
        }
    }

    impl sp_transaction_pool::runtime_api::TaggedTransactionQueue<Block> for Runtime {
        fn validate_transaction(
            source: TransactionSource,
            tx: <Block as BlockT>::Extrinsic,
            block_hash: <Block as BlockT>::Hash,
        ) -> TransactionValidity {
            Executive::validate_transaction(source, tx, block_hash)
        }
    }

    impl sp_offchain::OffchainWorkerApi<Block> for Runtime {
        fn offchain_worker(header: &<Block as BlockT>::Header) {
            Executive::offchain_worker(header)
        }
    }

    impl sp_session::SessionKeys<Block> for Runtime {
        fn decode_session_keys(
            encoded: Vec<u8>,
        ) -> Option<Vec<(Vec<u8>, sp_core::crypto::KeyTypeId)>> {
            SessionKeys::decode_into_raw_public_keys(&encoded)
        }

        fn generate_session_keys(seed: Option<Vec<u8>>) -> Vec<u8> {
            SessionKeys::generate(seed)
        }
    }

    impl sp_consensus_aura::AuraApi<Block, AuraId> for Runtime {
        fn slot_duration() -> sp_consensus_aura::SlotDuration {
            sp_consensus_aura::SlotDuration::from_millis(Aura::slot_duration())
        }

        fn authorities() -> Vec<AuraId> {
            Aura::authorities().into_inner()
        }
    }

    impl cumulus_primitives_core::CollectCollationInfo<Block> for Runtime {
        fn collect_collation_info(header: &<Block as BlockT>::Header) -> cumulus_primitives_core::CollationInfo {
            ParachainSystem::collect_collation_info(header)
        }
    }

    impl frame_system_rpc_runtime_api::AccountNonceApi<Block, AccountId, Nonce> for Runtime {
        fn account_nonce(account: AccountId) -> Nonce {
            System::account_nonce(account)
        }
    }

    impl pallet_transaction_payment_rpc_runtime_api::TransactionPaymentApi<Block, Balance> for Runtime {
        fn query_info(
            uxt: <Block as BlockT>::Extrinsic,
            len: u32,
        ) -> pallet_transaction_payment_rpc_runtime_api::RuntimeDispatchInfo<Balance> {
            TransactionPayment::query_info(uxt, len)
        }

        fn query_fee_details(
            uxt: <Block as BlockT>::Extrinsic,
            len: u32,
        ) -> pallet_transaction_payment_rpc_runtime_api::FeeDetails<Balance> {
            TransactionPayment::query_fee_details(uxt, len)
        }

        fn query_weight_to_fee(weight: Weight) -> Balance {
            TransactionPayment::weight_to_fee(weight)
        }

        fn query_length_to_fee(length: u32) -> Balance {
            TransactionPayment::length_to_fee(length)
        }
    }

    impl loans_rpc_runtime_api::LoansApi<
        Block,
        AccountId,
        Balance,
    > for Runtime {
        fn get_account_liquidity(_account: AccountId) -> Result<(Liquidity, Shortfall), DispatchError> {
           Err(DispatchError::Other("RPC Endpoint Not Implemented"))
        }

        fn get_market_status(_asset_id: CurrencyId) -> Result<(Rate, Rate, Rate, Ratio, Balance, Balance, FixedU128), DispatchError> {
           Err(DispatchError::Other("RPC Endpoint Not Implemented"))
        }

        fn get_liquidation_threshold_liquidity(_account: AccountId) -> Result<(Liquidity, Shortfall), DispatchError> {
           Err(DispatchError::Other("RPC Endpoint Not Implemented"))
        }
    }

    impl dex_general_rpc_runtime_api::DexGeneralApi<Block, AccountId, CurrencyId> for Runtime {
        fn get_pair_by_asset_id(
            _asset_0: CurrencyId,
            _asset_1: CurrencyId
        ) -> Option<dex_general::PairInfo<AccountId, dex_general::AssetBalance, CurrencyId>> {
            Default::default()
        }

        fn get_amount_in_price(
            _supply: dex_general::AssetBalance,
            _path: Vec<CurrencyId>
        ) -> dex_general::AssetBalance {
            Default::default()
        }

        fn get_amount_out_price(
            _supply: dex_general::AssetBalance,
            _path: Vec<CurrencyId>
        ) -> dex_general::AssetBalance {
            Default::default()
        }

        fn get_estimate_lptoken(
            _asset_0: CurrencyId,
            _asset_1: CurrencyId,
            _amount_0_desired: dex_general::AssetBalance,
            _amount_1_desired: dex_general::AssetBalance,
            _amount_0_min: dex_general::AssetBalance,
            _amount_1_min: dex_general::AssetBalance,
        ) -> dex_general::AssetBalance {
            Default::default()
        }

        fn calculate_remove_liquidity(
            _asset_0: CurrencyId,
            _asset_1: CurrencyId,
            _amount: dex_general::AssetBalance,
        ) -> Option<(dex_general::AssetBalance, dex_general::AssetBalance)> {
            Default::default()
        }
    }

    impl dex_stable_rpc_runtime_api::DexStableApi<Block, CurrencyId, Balance, AccountId, StablePoolId> for Runtime {
        fn get_virtual_price(_pool_id: StablePoolId) -> Balance {
            Default::default()
        }

        fn get_a(_pool_id: StablePoolId) -> Balance {
            Default::default()
        }

        fn get_a_precise(_pool_id: StablePoolId) -> Balance {
            Default::default()
        }

        fn get_currencies(_pool_id: StablePoolId) -> Vec<CurrencyId> {
            Default::default()
        }

        fn get_currency(_pool_id: StablePoolId, _index: u32) -> Option<CurrencyId> {
            Default::default()
        }

        fn get_lp_currency(_pool_id: StablePoolId) -> Option<CurrencyId> {
            Default::default()
        }

        fn get_currency_precision_multipliers(_pool_id: StablePoolId) -> Vec<Balance> {
            Default::default()
        }

        fn get_currency_balances(_pool_id: StablePoolId) -> Vec<Balance> {
            Default::default()
        }

        fn get_number_of_currencies(_pool_id: StablePoolId) -> u32 {
            Default::default()
        }

        fn get_admin_balances(_pool_id: StablePoolId) -> Vec<Balance> {
            Default::default()
        }

        fn calculate_currency_amount(_pool_id: StablePoolId, _amounts: Vec<Balance>, _deposit: bool) -> Balance {
            Default::default()
        }

        fn calculate_swap(_pool_id: StablePoolId, _in_index: u32, _out_index: u32, _in_amount: Balance) -> Balance {
            Default::default()
        }

        fn calculate_remove_liquidity(_pool_id: StablePoolId, _amount: Balance) -> Vec<Balance> {
            Default::default()
        }

        fn calculate_remove_liquidity_one_currency(_pool_id: StablePoolId, _amount: Balance, _index: u32) -> Balance {
            Default::default()
        }
    }

    #[cfg(feature = "runtime-benchmarks")]
    impl frame_benchmarking::Benchmark<Block> for Runtime {
        fn benchmark_metadata(extra: bool) -> (
            Vec<frame_benchmarking::BenchmarkList>,
            Vec<frame_support::traits::StorageInfo>,
        ) {
            use frame_benchmarking::{Benchmarking, BenchmarkList};
            use frame_support::traits::StorageInfoTrait;

            let mut list = Vec::<BenchmarkList>::new();
            list_benchmarks!(list, extra);

            let storage_info = AllPalletsWithSystem::storage_info();

            return (list, storage_info)
        }

        fn dispatch_benchmark(
            config: frame_benchmarking::BenchmarkConfig
        ) -> Result<Vec<frame_benchmarking::BenchmarkBatch>, sp_runtime::RuntimeString> {
            use frame_benchmarking::{Benchmarking, BenchmarkBatch, TrackedStorageKey};

            use frame_support::traits::WhitelistedStorageKeys;
            let mut whitelist: Vec<TrackedStorageKey> = AllPalletsWithSystem::whitelisted_storage_keys();

            // Treasury Account
            // TODO: this is manual for now, someday we might be able to use a
            // macro for this particular key
            let treasury_key = frame_system::Account::<Runtime>::hashed_key_for(TreasuryAccount::get());
            whitelist.push(treasury_key.to_vec().into());

            let mut batches = Vec::<BenchmarkBatch>::new();
            let params = (&config, &whitelist);
            add_benchmarks!(params, batches);
            Ok(batches)
        }
    }

    impl btc_relay_rpc_runtime_api::BtcRelayApi<
        Block,
        H256Le,
    > for Runtime {
        fn verify_block_header_inclusion(block_hash: H256Le) -> Result<(), DispatchError> {
            BTCRelay::verify_block_header_inclusion(block_hash, None).map(|_| ())
        }
    }

    impl oracle_rpc_runtime_api::OracleApi<
        Block,
        Balance,
        CurrencyId
    > for Runtime {
        fn wrapped_to_collateral( amount: BalanceWrapper<Balance>, currency_id: CurrencyId) -> Result<BalanceWrapper<Balance>, DispatchError> {
            let result = Oracle::wrapped_to_collateral(amount.amount, currency_id)?;
            Ok(BalanceWrapper{amount:result})
        }

        fn collateral_to_wrapped(amount: BalanceWrapper<Balance>, currency_id: CurrencyId) -> Result<BalanceWrapper<Balance>, DispatchError> {
            let result = Oracle::collateral_to_wrapped(amount.amount, currency_id)?;
            Ok(BalanceWrapper{amount:result})
        }
    }

    impl vault_registry_rpc_runtime_api::VaultRegistryApi<
        Block,
        VaultId,
        Balance,
        UnsignedFixedPoint,
        CurrencyId,
        AccountId,
    > for Runtime {
        fn get_vault_collateral(vault_id: VaultId) -> Result<BalanceWrapper<Balance>, DispatchError> {
            let result = VaultRegistry::compute_collateral(&vault_id)?;
            Ok(BalanceWrapper{amount:result.amount()})
        }

        fn get_vaults_by_account_id(account_id: AccountId) -> Result<Vec<VaultId>, DispatchError> {
            VaultRegistry::get_vaults_by_account_id(account_id)
        }

        fn get_vault_total_collateral(vault_id: VaultId) -> Result<BalanceWrapper<Balance>, DispatchError> {
            let result = VaultRegistry::get_backing_collateral(&vault_id)?;
            Ok(BalanceWrapper{amount:result.amount()})
        }

        fn get_premium_redeem_vaults() -> Result<Vec<(VaultId, BalanceWrapper<Balance>)>, DispatchError> {
            let result = VaultRegistry::get_premium_redeem_vaults()?;
            Ok(result.iter().map(|v| (v.0.clone(), BalanceWrapper{amount:v.1.amount()})).collect())
        }

        fn get_vaults_with_issuable_tokens() -> Result<Vec<(VaultId, BalanceWrapper<Balance>)>, DispatchError> {
            let result = VaultRegistry::get_vaults_with_issuable_tokens()?;
            Ok(result.into_iter().map(|v| (v.0, BalanceWrapper{amount:v.1.amount()})).collect())
        }

        fn get_vaults_with_redeemable_tokens() -> Result<Vec<(VaultId, BalanceWrapper<Balance>)>, DispatchError> {
            let result = VaultRegistry::get_vaults_with_redeemable_tokens()?;
            Ok(result.into_iter().map(|v| (v.0, BalanceWrapper{amount:v.1.amount()})).collect())
        }

        fn get_issuable_tokens_from_vault(vault: VaultId) -> Result<BalanceWrapper<Balance>, DispatchError> {
            let result = VaultRegistry::get_issuable_tokens_from_vault(&vault)?;
            Ok(BalanceWrapper{amount:result.amount()})
        }

        fn get_collateralization_from_vault(vault: VaultId, only_issued: bool) -> Result<UnsignedFixedPoint, DispatchError> {
            VaultRegistry::get_collateralization_from_vault(vault, only_issued)
        }

        fn get_collateralization_from_vault_and_collateral(vault: VaultId, collateral: BalanceWrapper<Balance>, only_issued: bool) -> Result<UnsignedFixedPoint, DispatchError> {
            let amount = Amount::new(collateral.amount, vault.collateral_currency());
            VaultRegistry::get_collateralization_from_vault_and_collateral(vault, &amount, only_issued)
        }

        fn get_required_collateral_for_wrapped(amount_btc: BalanceWrapper<Balance>, currency_id: CurrencyId) -> Result<BalanceWrapper<Balance>, DispatchError> {
            let amount_btc = Amount::new(amount_btc.amount, GetWrappedCurrencyId::get());
            let result = VaultRegistry::get_required_collateral_for_wrapped(&amount_btc, currency_id)?;
            Ok(BalanceWrapper{amount:result.amount()})
        }

        fn get_required_collateral_for_vault(vault_id: VaultId) -> Result<BalanceWrapper<Balance>, DispatchError> {
            let result = VaultRegistry::get_required_collateral_for_vault(vault_id)?;
            Ok(BalanceWrapper{amount:result.amount()})
        }
    }

    impl escrow_rpc_runtime_api::EscrowApi<
        Block,
        AccountId,
        BlockNumber,
        Balance
    > for Runtime {
        fn balance_at(account_id: AccountId, height: Option<BlockNumber>) -> BalanceWrapper<Balance> {
            BalanceWrapper{amount: Escrow::balance_at(&account_id, height)}
        }

        fn total_supply(height: Option<BlockNumber>) -> BalanceWrapper<Balance> {
            BalanceWrapper{amount: Escrow::total_supply(height)}
        }
    }

    impl reward_rpc_runtime_api::RewardApi<
        Block,
        AccountId,
        VaultId,
        CurrencyId,
        Balance,
        BlockNumber,
        UnsignedFixedPoint
    > for Runtime {
        fn compute_escrow_reward(account_id: AccountId, currency_id: CurrencyId) -> Result<BalanceWrapper<Balance>, DispatchError> {
            let amount = <EscrowRewards as reward::RewardsApi<(), AccountId, Balance>>::compute_reward(&(), &account_id, currency_id)?;
            let balance = BalanceWrapper::<Balance> { amount };
            Ok(balance)
        }

        fn compute_farming_reward(_account_id: AccountId, _pool_currency_id: CurrencyId, _reward_currency_id: CurrencyId) -> Result<BalanceWrapper<Balance>, DispatchError> {
            Err(DispatchError::Other("RPC Endpoint Not Implemented"))
        }

        fn compute_vault_reward(vault_id: VaultId, currency_id: CurrencyId) -> Result<BalanceWrapper<Balance>, DispatchError> {
            let amount = Fee::compute_vault_rewards(&vault_id, &vault_id.account_id, currency_id)?.amount();
            let balance = BalanceWrapper::<Balance> { amount };
            Ok(balance)
        }

        fn estimate_escrow_reward_rate(
            account_id: AccountId,
            amount: Option<Balance>,
            lock_time: Option<BlockNumber>,
        ) -> Result<UnsignedFixedPoint, DispatchError> {
            // withdraw previous rewards
            <EscrowRewards as reward::RewardsApi<(), AccountId, Balance>>::withdraw_reward(&(), &account_id, NATIVE_CURRENCY_ID)?;
            // increase amount and/or lock_time
            Escrow::round_height_and_deposit_for(&account_id, amount.unwrap_or_default(), lock_time.unwrap_or_default())?;
            // distribute rewards accrued over block count
            let reward = EscrowAnnuity::min_reward_per_block().saturating_mul(YEARS.into());
            <EscrowRewards as reward::RewardsApi<(), AccountId, Balance>>::distribute_reward(&(), NATIVE_CURRENCY_ID, reward)?;
            let received = <EscrowRewards as reward::RewardsApi<(), AccountId, Balance>>::compute_reward(&(), &account_id, NATIVE_CURRENCY_ID)?;
            // NOTE: total_locked is same currency as rewards
            let total_locked = Escrow::locked_balance(&account_id).amount;
            // rate is received / total_locked
            Ok(UnsignedFixedPoint::checked_from_rational(received, total_locked).unwrap_or_default())
        }

        fn estimate_farming_reward(
            _account_id: AccountId,
            _pool_currency_id: CurrencyId,
            _reward_currency_id: CurrencyId,
        ) -> Result<BalanceWrapper<Balance>, DispatchError> {
            Err(DispatchError::Other("RPC Endpoint Not Implemented"))
        }

        fn estimate_vault_reward_rate(
            vault_id: VaultId,
        ) -> Result<UnsignedFixedPoint, DispatchError> {
            runtime_common::estimate_vault_reward_rate::<Runtime, VaultAnnuityInstance, VaultStaking, VaultCapacity, _>(vault_id)
        }
    }

    impl issue_rpc_runtime_api::IssueApi<
        Block,
        AccountId,
        H256,
        IssueRequest<AccountId, BlockNumber, Balance, CurrencyId>
    > for Runtime {
        fn get_issue_requests(account_id: AccountId) -> Vec<H256> {
            Issue::get_issue_requests_for_account(account_id)
        }

        fn get_vault_issue_requests(vault_id: AccountId) -> Vec<H256> {
            Issue::get_issue_requests_for_vault(vault_id)
        }
    }

    impl redeem_rpc_runtime_api::RedeemApi<
        Block,
        AccountId,
        H256,
        RedeemRequest<AccountId, BlockNumber, Balance, CurrencyId>
    > for Runtime {
        fn get_redeem_requests(account_id: AccountId) -> Vec<H256> {
            Redeem::get_redeem_requests_for_account(account_id)
        }

        fn get_vault_redeem_requests(account_id: AccountId) -> Vec<H256> {
            Redeem::get_redeem_requests_for_vault(account_id)
        }
    }

    impl replace_rpc_runtime_api::ReplaceApi<
        Block,
        AccountId,
        H256,
        ReplaceRequest<AccountId, BlockNumber, Balance, CurrencyId>
    > for Runtime {
        fn get_old_vault_replace_requests(vault_id: AccountId) -> Vec<H256> {
            Replace::get_replace_requests_for_old_vault(vault_id)
        }

        fn get_new_vault_replace_requests(vault_id: AccountId) -> Vec<H256> {
            Replace::get_replace_requests_for_new_vault(vault_id)
        }
    }

    #[cfg(feature = "try-runtime")]
    impl frame_try_runtime::TryRuntime<Block> for Runtime {
        fn on_runtime_upgrade(checks: frame_try_runtime::UpgradeCheckSelect) -> (Weight, Weight) {
            // NOTE: intentional unwrap: we don't want to propagate the error backwards, and want to
            // have a backtrace here. If any of the pre/post migration checks fail, we shall stop
            // right here and right now.
            let weight = Executive::try_runtime_upgrade(checks).unwrap();
            (weight, RuntimeBlockWeights::get().max_block)
        }

        fn execute_block(
            block: Block,
            state_root_check: bool,
            signature_check: bool,
            select: frame_try_runtime::TryStateSelect
        ) -> Weight {
            // NOTE: intentional unwrap: we don't want to propagate the error backwards, and want to
            // have a backtrace here.
            Executive::try_execute_block(block, state_root_check, signature_check, select).expect("execute-block failed")
        }
    }
}

struct CheckInherents;

impl cumulus_pallet_parachain_system::CheckInherents<Block> for CheckInherents {
    fn check_inherents(
        block: &Block,
        relay_state_proof: &cumulus_pallet_parachain_system::RelayChainStateProof,
    ) -> sp_inherents::CheckInherentsResult {
        let relay_chain_slot = relay_state_proof
            .read_slot()
            .expect("Could not read the relay chain slot from the proof");

        let inherent_data = cumulus_primitives_timestamp::InherentDataProvider::from_relay_chain_slot_and_duration(
            relay_chain_slot,
            sp_std::time::Duration::from_secs(6),
        )
        .create_inherent_data()
        .expect("Could not create the timestamp inherent data");

        inherent_data.check_extrinsics(&block)
    }
}

cumulus_pallet_parachain_system::register_validate_block! {
    Runtime = Runtime,
    BlockExecutor = cumulus_pallet_aura_ext::BlockExecutor::<Runtime, Executive>,
    CheckInherents = CheckInherents,
}

#[cfg(test)]
mod tests {
    use super::*;
    use frame_support::traits::WhitelistedStorageKeys;
    use sp_core::hexdisplay::HexDisplay;
    use std::collections::HashSet;

    #[test]
    fn check_whitelist() {
        let whitelist: HashSet<String> = AllPalletsWithSystem::whitelisted_storage_keys()
            .iter()
            .map(|e| HexDisplay::from(&e.key).to_string())
            .collect();

        // Block Number
        assert!(whitelist.contains("26aa394eea5630e07c48ae0c9558cef702a5c1b19ab7a04f536c519aca4983ac"));
        // Execution Phase
        assert!(whitelist.contains("26aa394eea5630e07c48ae0c9558cef7ff553b5a9862a516939d82b3d3d8661a"));
        // Event Count
        assert!(whitelist.contains("26aa394eea5630e07c48ae0c9558cef70a98fdbe9ce6c55837576c60c7af3850"));
        // System Events
        assert!(whitelist.contains("26aa394eea5630e07c48ae0c9558cef780d41e5e16056765bc8461851072c9d7"));
    }
}<|MERGE_RESOLUTION|>--- conflicted
+++ resolved
@@ -1308,11 +1308,8 @@
         [replace, Replace]
         [security, Security]
         [vault_registry, VaultRegistry]
-<<<<<<< HEAD
         [supply, Supply]
-=======
         [tx_pause, TxPause]
->>>>>>> b37637f4
     );
 }
 
