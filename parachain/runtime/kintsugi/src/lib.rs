--- conflicted
+++ resolved
@@ -1377,11 +1377,8 @@
         [replace, Replace]
         [security, Security]
         [vault_registry, VaultRegistry]
-<<<<<<< HEAD
         [democracy, Democracy]
-=======
         [supply, Supply]
->>>>>>> e2432529
         [tx_pause, TxPause]
     );
 }
