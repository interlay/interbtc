--- conflicted
+++ resolved
@@ -1377,11 +1377,8 @@
         [replace, Replace]
         [security, Security]
         [vault_registry, VaultRegistry]
-<<<<<<< HEAD
         [supply, Supply]
-=======
         [tx_pause, TxPause]
->>>>>>> b37637f4
     );
 }
 
