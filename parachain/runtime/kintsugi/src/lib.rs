--- conflicted
+++ resolved
@@ -1483,12 +1483,9 @@
             list_benchmark!(list, extra, redeem, Redeem);
             list_benchmark!(list, extra, replace, Replace);
             list_benchmark!(list, extra, vault_registry, VaultRegistry);
-<<<<<<< HEAD
             list_benchmark!(list, extra, dex_general, DexGeneral);
             list_benchmark!(list, extra, dex_stable, DexStable);
-=======
             list_benchmark!(list, extra, escrow, Escrow);
->>>>>>> 79031a91
 
             let storage_info = AllPalletsWithSystem::storage_info();
 
@@ -1524,12 +1521,9 @@
             add_benchmark!(params, batches, redeem, Redeem);
             add_benchmark!(params, batches, replace, Replace);
             add_benchmark!(params, batches, vault_registry, VaultRegistry);
-<<<<<<< HEAD
             add_benchmark!(params, batches, dex_general, DexGeneral);
             add_benchmark!(params, batches, dex_stable, DexStable);
-=======
             add_benchmark!(params, batches, escrow, Escrow);
->>>>>>> 79031a91
 
             if batches.is_empty() { return Err("Benchmark not found for this pallet.".into()) }
             Ok(batches)
