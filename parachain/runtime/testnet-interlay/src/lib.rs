--- conflicted
+++ resolved
@@ -1301,11 +1301,8 @@
         [replace, Replace]
         [security, Security]
         [vault_registry, VaultRegistry]
-<<<<<<< HEAD
         [supply, Supply]
-=======
         [tx_pause, TxPause]
->>>>>>> b37637f4
     );
 }
 
