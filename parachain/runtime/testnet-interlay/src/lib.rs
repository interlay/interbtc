//! The testnet runtime. This can be compiled with `#[no_std]`, ready for Wasm.

#![cfg_attr(not(feature = "std"), no_std)]
// `construct_runtime!` does a lot of recursion and requires us to increase the limit to 256.
#![recursion_limit = "256"]

// Make the WASM binary available.
#[cfg(feature = "std")]
include!(concat!(env!("OUT_DIR"), "/wasm_binary.rs"));

use bitcoin::types::H256Le;
use codec::Encode;
use currency::Amount;
use frame_support::{
    dispatch::{DispatchError, DispatchResult},
    traits::{
        ConstU32, Contains, Currency as PalletCurrency, EitherOfDiverse, EnsureOrigin, EnsureOriginWithArg,
        EqualPrivilegeOnly, ExistenceRequirement, Imbalance, InstanceFilter, OnUnbalanced,
    },
    weights::ConstantMultiplier,
    PalletId,
};
use frame_system::{
    limits::{BlockLength, BlockWeights},
    EnsureRoot, EnsureRootWithSuccess, EnsureSigned,
};
use loans::{OnSlashHook, PostDeposit, PostTransfer, PreDeposit, PreTransfer};
use orml_asset_registry::SequentialId;
use orml_traits::{currency::MutationHooks, location::AbsoluteReserveProvider, parameter_type_with_key, MultiCurrency};
use pallet_transaction_payment::{Multiplier, TargetedFeeAdjustment};
use sp_api::impl_runtime_apis;
use sp_core::{OpaqueMetadata, H256};
use sp_runtime::{
    create_runtime_str, generic, impl_opaque_keys,
    traits::{AccountIdConversion, BlakeTwo256, Block as BlockT, Bounded, Convert, IdentityLookup, Zero},
    transaction_validity::{TransactionSource, TransactionValidity},
    ApplyExtrinsicResult, FixedPointNumber, Perquintill,
};
use sp_std::{marker::PhantomData, prelude::*};
#[cfg(feature = "std")]
use sp_version::NativeVersion;
use sp_version::RuntimeVersion;
use xcm_executor::{traits::WeightTrader, Assets};

// A few exports that help ease life for downstream crates.
pub use frame_support::{
    construct_runtime,
    dispatch::DispatchClass,
    parameter_types,
    traits::{Everything, Get, KeyOwnerProofSystem, LockIdentifier, Nothing},
    weights::{
        constants::{BlockExecutionWeight, ExtrinsicBaseWeight, RocksDbWeight, WEIGHT_REF_TIME_PER_SECOND},
        IdentityFee, Weight,
    },
    StorageValue,
};
pub use pallet_timestamp::Call as TimestampCall;
pub use sp_consensus_aura::sr25519::AuthorityId as AuraId;
#[cfg(any(feature = "std", test))]
pub use sp_runtime::BuildStorage;
pub use sp_runtime::{FixedU128, Perbill, Permill};

// interBTC exports
pub use btc_relay::{bitcoin, Call as BtcRelayCall, TARGET_SPACING};
pub use constants::{currency::*, time::*};
pub use oracle_rpc_runtime_api::BalanceWrapper;
pub use security::StatusCode;

pub use primitives::{
    self, AccountId, Balance, BlockNumber,
    CurrencyId::{ForeignAsset, LendToken, Token},
    CurrencyInfo, Hash, Liquidity, Moment, Nonce, Rate, Ratio, Shortfall, Signature, SignedFixedPoint, SignedInner,
    StablePoolId, UnsignedFixedPoint, UnsignedInner,
};

// XCM imports
use pallet_xcm::{EnsureXcm, IsMajorityOfBody};
use xcm::{latest::MultiLocation, opaque::latest::BodyId};
use xcm_config::ParentLocation;

pub mod constants;
pub mod xcm_config;

mod dex;

type VaultId = primitives::VaultId<AccountId, CurrencyId>;

impl_opaque_keys! {
    pub struct SessionKeys {
        pub aura: Aura,
    }
}

/// This runtime version.
#[sp_version::runtime_version]
pub const VERSION: RuntimeVersion = RuntimeVersion {
    spec_name: create_runtime_str!("testnet-interlay"),
    impl_name: create_runtime_str!("testnet-interlay"),
    authoring_version: 1,
    spec_version: 1023002,
    impl_version: 1,
    transaction_version: 1, // added preimage
    apis: RUNTIME_API_VERSIONS,
    state_version: 0,
};

pub mod token_distribution {
    use super::*;

    // 10 million KINT distributed over 4 years
    // KINT has 12 decimal places, same as KSM
    // See: https://wiki.polkadot.network/docs/learn-DOT#kusama
    pub const INITIAL_ALLOCATION: Balance = 10_000_000_u128 * UNITS;

    // multiplication is non-overflow by default
    pub const ESCROW_INFLATION_REWARDS: Permill = Permill::from_parts(67000); // 6.7%
    pub const TREASURY_INFLATION_REWARDS: Permill = Permill::from_parts(533000); // 53.3%
    pub const VAULT_INFLATION_REWARDS: Permill = Permill::from_percent(40); // 40%
}

/// The version information used to identify this runtime when compiled natively.
#[cfg(feature = "std")]
pub fn native_version() -> NativeVersion {
    NativeVersion {
        runtime_version: VERSION,
        can_author_with: Default::default(),
    }
}

/// We assume that ~10% of the block weight is consumed by `on_initalize` handlers.
/// This is used to limit the maximal weight of a single extrinsic.
const AVERAGE_ON_INITIALIZE_RATIO: Perbill = Perbill::from_percent(10);
/// We allow `Normal` extrinsics to fill up the block up to 75%, the rest can be used
/// by  Operational  extrinsics.
const NORMAL_DISPATCH_RATIO: Perbill = Perbill::from_percent(75);
/// We allow for 0.5 seconds of compute with a 12 second average block time.
pub const MAXIMUM_BLOCK_WEIGHT: Weight = Weight::from_parts(
    WEIGHT_REF_TIME_PER_SECOND.saturating_div(2),
    cumulus_primitives_core::relay_chain::MAX_POV_SIZE as u64,
);

parameter_types! {
    pub const BlockHashCount: BlockNumber = 250;
    pub const Version: RuntimeVersion = VERSION;
    pub RuntimeBlockLength: BlockLength =
        BlockLength::max_with_normal_ratio(5 * 1024 * 1024, NORMAL_DISPATCH_RATIO);
    pub RuntimeBlockWeights: BlockWeights = BlockWeights::builder()
        .base_block(BlockExecutionWeight::get())
        .for_class(DispatchClass::all(), |weights| {
            weights.base_extrinsic = ExtrinsicBaseWeight::get();
        })
        .for_class(DispatchClass::Normal, |weights| {
            weights.max_total = Some(NORMAL_DISPATCH_RATIO * MAXIMUM_BLOCK_WEIGHT);
        })
        .for_class(DispatchClass::Operational, |weights| {
            weights.max_total = Some(MAXIMUM_BLOCK_WEIGHT);
            // Operational transactions have some extra reserved space, so that they
            // are included even if block reached `MAXIMUM_BLOCK_WEIGHT`.
            weights.reserved = Some(
                MAXIMUM_BLOCK_WEIGHT - NORMAL_DISPATCH_RATIO * MAXIMUM_BLOCK_WEIGHT
            );
        })
        .avg_block_initialization(AVERAGE_ON_INITIALIZE_RATIO)
        .build_or_panic();
    pub const SS58Prefix: u16 = 2032;
}

pub struct BaseCallFilter;

impl Contains<RuntimeCall> for BaseCallFilter {
    fn contains(call: &RuntimeCall) -> bool {
        if matches!(
            call,
            RuntimeCall::System(_)
                | RuntimeCall::Session(_)
                | RuntimeCall::Timestamp(_)
                | RuntimeCall::ParachainSystem(_)
                | RuntimeCall::Sudo(_)
                | RuntimeCall::Democracy(_)
                | RuntimeCall::Escrow(_)
                | RuntimeCall::TechnicalCommittee(_)
        ) {
            // always allow core calls
            true
        } else if let RuntimeCall::PolkadotXcm(_) = call {
            // For security reasons, disallow usage of the xcm package by users. Sudo and
            // governance are still able to call these (sudo is explicitly white-listed, while
            // governance bypasses this call filter).
            false
        } else {
            // normal operation: allow all calls that are not explicitly paused
            TxPause::contains(call)
        }
    }
}

impl frame_system::Config for Runtime {
    /// The identifier used to distinguish between accounts.
    type AccountId = AccountId;
    /// The aggregated dispatch type that is available for extrinsics.
    type RuntimeCall = RuntimeCall;
    /// The lookup mechanism to get account ID from whatever is passed in dispatchers.
    type Lookup = IdentityLookup<AccountId>;
    /// The index type for storing how many extrinsics an account has signed.
    type Index = Nonce;
    /// The index type for blocks.
    type BlockNumber = BlockNumber;
    /// The type for hashing blocks and tries.
    type Hash = Hash;
    /// The hashing algorithm used.
    type Hashing = BlakeTwo256;
    /// The header type.
    type Header = generic::Header<BlockNumber, BlakeTwo256>;
    /// The ubiquitous event type.
    type RuntimeEvent = RuntimeEvent;
    /// The ubiquitous origin type.
    type RuntimeOrigin = RuntimeOrigin;
    /// Maximum number of block number to block hash mappings to keep (oldest pruned first).
    type BlockHashCount = BlockHashCount;
    /// Runtime version.
    type Version = Version;
    /// Converts a module to an index of this module in the runtime.
    type PalletInfo = PalletInfo;
    type AccountData = pallet_balances::AccountData<Balance>;
    type OnNewAccount = ();
    type OnKilledAccount = ();
    type DbWeight = ();
    type BaseCallFilter = BaseCallFilter;
    type SystemWeightInfo = ();
    type BlockWeights = RuntimeBlockWeights;
    type BlockLength = RuntimeBlockLength;
    type SS58Prefix = SS58Prefix;
    type OnSetCode = cumulus_pallet_parachain_system::ParachainSetCode<Self>;
    type MaxConsumers = frame_support::traits::ConstU32<16>;
}

impl pallet_authorship::Config for Runtime {
    type FindAuthor = pallet_session::FindAccountFromAuthorIndex<Self, Aura>;
    type EventHandler = (CollatorSelection,);
}

parameter_types! {
    pub const Period: u32 = 6 * HOURS;
    pub const Offset: u32 = 0;
    pub const MaxAuthorities: u32 = 32;
}

impl pallet_session::Config for Runtime {
    type RuntimeEvent = RuntimeEvent;
    type ValidatorId = <Self as frame_system::Config>::AccountId;
    // we don't have stash and controller, thus we don't need the convert as well.
    type ValidatorIdOf = collator_selection::IdentityCollator;
    type ShouldEndSession = pallet_session::PeriodicSessions<Period, Offset>;
    type NextSessionRotation = pallet_session::PeriodicSessions<Period, Offset>;
    type SessionManager = CollatorSelection;
    // Essentially just Aura, but lets be pedantic.
    type SessionHandler = <SessionKeys as sp_runtime::traits::OpaqueKeys>::KeyTypeIdProviders;
    type Keys = SessionKeys;
    type WeightInfo = ();
}

parameter_types! {
    pub const MaxCandidates: u32 = 1000;
    pub const MinCandidates: u32 = 5;
    pub const SessionLength: BlockNumber = 6 * HOURS;
    pub const MaxInvulnerables: u32 = 100;
    pub const ExecutiveBody: BodyId = BodyId::Executive;
}

/// We allow root and the Relay Chain council to execute privileged collator selection operations.
pub type CollatorSelectionUpdateOrigin =
    EitherOfDiverse<EnsureRoot<AccountId>, EnsureXcm<IsMajorityOfBody<ParentLocation, ExecutiveBody>>>;

impl collator_selection::Config for Runtime {
    type RuntimeEvent = RuntimeEvent;
    type StakingCurrency = Escrow;
    type RewardsCurrency = NativeCurrency;
    type UpdateOrigin = CollatorSelectionUpdateOrigin;
    type PotId = CollatorPotId;
    type MaxCandidates = MaxCandidates;
    type MinCandidates = MinCandidates;
    type MaxInvulnerables = MaxInvulnerables;
    // should be a multiple of session or things will get inconsistent
    type KickThreshold = Period;
    type ValidatorId = <Self as frame_system::Config>::AccountId;
    type ValidatorIdOf = collator_selection::IdentityCollator;
    type ValidatorRegistration = Session;
    type WeightInfo = ();
}

impl pallet_aura::Config for Runtime {
    type AuthorityId = AuraId;
    type DisabledValidators = ();
    type MaxAuthorities = MaxAuthorities;
}

parameter_types! {
    pub const MinimumPeriod: u64 = SLOT_DURATION / 2;
}

impl pallet_timestamp::Config for Runtime {
    /// A timestamp: milliseconds since the unix epoch.
    type Moment = Moment;
    type OnTimestampSet = Aura;
    type MinimumPeriod = MinimumPeriod;
    type WeightInfo = ();
}

pub type SlowAdjustingFeeUpdate<R> =
    TargetedFeeAdjustment<R, TargetBlockFullness, AdjustmentVariable, MinimumMultiplier, MaximumMultiplier>;

parameter_types! {
    pub const TransactionByteFee: Balance = MILLICENTS;
    /// This value increases the priority of `Operational` transactions by adding
    /// a "virtual tip" that's equal to the `OperationalFeeMultiplier * final_fee`.
    pub OperationalFeeMultiplier: u8 = 5;
    /// The portion of the `NORMAL_DISPATCH_RATIO` that we adjust the fees with. Blocks filled less
    /// than this will decrease the weight and more will increase.
    pub const TargetBlockFullness: Perquintill = Perquintill::from_percent(25);
    /// The adjustment variable of the runtime. Higher values will cause `TargetBlockFullness` to
    /// change the fees more rapidly.
    pub AdjustmentVariable: Multiplier = Multiplier::saturating_from_rational(3, 100_000);
    /// Minimum amount of the multiplier. This value cannot be too low. A test case should ensure
    /// that combined with `AdjustmentVariable`, we can recover from the minimum.
    /// See `multiplier_can_grow_from_zero`.
    pub MinimumMultiplier: Multiplier = Multiplier::saturating_from_rational(1u128, 1_000_000u128);
    pub MaximumMultiplier: Multiplier = Bounded::max_value();
}

type NegativeImbalance<T, GetCurrencyId> = <orml_tokens::CurrencyAdapter<T, GetCurrencyId> as PalletCurrency<
    <T as frame_system::Config>::AccountId,
>>::NegativeImbalance;

pub struct DealWithFees<T, GetCurrencyId>(PhantomData<(T, GetCurrencyId)>);

impl<T, GetCurrencyId> OnUnbalanced<NegativeImbalance<T, GetCurrencyId>> for DealWithFees<T, GetCurrencyId>
where
    T: pallet_authorship::Config + orml_tokens::Config,
    GetCurrencyId: Get<T::CurrencyId>,
{
    fn on_unbalanceds<B>(mut fees_then_tips: impl Iterator<Item = NegativeImbalance<T, GetCurrencyId>>) {
        if let Some(mut fees) = fees_then_tips.next() {
            if let Some(tips) = fees_then_tips.next() {
                tips.merge_into(&mut fees);
            }
            if let Some(author) = pallet_authorship::Pallet::<T>::author() {
                orml_tokens::CurrencyAdapter::<T, GetCurrencyId>::resolve_creating(&author, fees);
            }
        }
    }
}

impl pallet_transaction_payment::Config for Runtime {
    type RuntimeEvent = RuntimeEvent;
    type OnChargeTransaction =
        pallet_transaction_payment::CurrencyAdapter<NativeCurrency, DealWithFees<Runtime, GetNativeCurrencyId>>;
    type LengthToFee = ConstantMultiplier<Balance, TransactionByteFee>;
    type WeightToFee = IdentityFee<Balance>;
    type FeeMultiplierUpdate = SlowAdjustingFeeUpdate<Self>;
    type OperationalFeeMultiplier = OperationalFeeMultiplier;
}

impl pallet_sudo::Config for Runtime {
    type RuntimeCall = RuntimeCall;
    type RuntimeEvent = RuntimeEvent;
}

impl pallet_utility::Config for Runtime {
    type RuntimeCall = RuntimeCall;
    type RuntimeEvent = RuntimeEvent;
    type WeightInfo = ();
    type PalletsOrigin = OriginCaller;
}

parameter_types! {
    pub MinVestedTransfer: Balance = 0;
    // NOTE: per account, airdrop only needs one
    pub const MaxVestingSchedules: u32 = 1;
}

impl orml_vesting::Config for Runtime {
    type RuntimeEvent = RuntimeEvent;
    type Currency = NativeCurrency;
    type MinVestedTransfer = MinVestedTransfer;
    // anyone can transfer vested tokens
    type VestedTransferOrigin = EnsureSigned<AccountId>;
    type WeightInfo = ();
    type MaxVestingSchedules = MaxVestingSchedules;
    type BlockNumberProvider = System;
}

parameter_types! {
    pub MaximumSchedulerWeight: Weight = Perbill::from_percent(80) * RuntimeBlockWeights::get().max_block;
    pub const MaxScheduledPerBlock: u32 = 30;
}

impl pallet_scheduler::Config for Runtime {
    type RuntimeEvent = RuntimeEvent;
    type RuntimeOrigin = RuntimeOrigin;
    type PalletsOrigin = OriginCaller;
    type RuntimeCall = RuntimeCall;
    type MaximumWeight = MaximumSchedulerWeight;
    type ScheduleOrigin = EnsureRoot<AccountId>;
    type MaxScheduledPerBlock = MaxScheduledPerBlock;
    type WeightInfo = ();
    type OriginPrivilegeCmp = EqualPrivilegeOnly;
    type Preimages = Preimage;
}

parameter_types! {
    pub PreimageBaseDepositz: Balance = deposit(2, 64); // todo: rename
    pub PreimageByteDepositz: Balance = deposit(0, 1);
}

impl pallet_preimage::Config for Runtime {
    type WeightInfo = ();
    type RuntimeEvent = RuntimeEvent;
    type Currency = NativeCurrency;
    type ManagerOrigin = EnsureRoot<AccountId>;
    type BaseDeposit = PreimageBaseDepositz;
    type ByteDeposit = PreimageByteDepositz;
}

type EnsureRootOrAllTechnicalCommittee = EitherOfDiverse<
    EnsureRoot<AccountId>,
    pallet_collective::EnsureProportionAtLeast<AccountId, TechnicalCommitteeInstance, 1, 1>,
>;

parameter_types! {
    pub const VotingPeriod: BlockNumber = 7 * DAYS;
    pub const FastTrackVotingPeriod: BlockNumber = 3 * HOURS;
    // Require 5 vKINT to make a proposal. Given the crowdloan airdrop, this qualifies about 3500
    // accounts to make a governance proposal. Only 2300 can do two proposals,
    // and 700 accounts can do ten or more proposals.
    pub MinimumDeposit: Balance = 5 * UNITS;
    pub const EnactmentPeriod: BlockNumber = DAYS;
    pub const MaxVotes: u32 = 100;
    pub const MaxProposals: u32 = 100;
    pub LaunchOffsetMillis: u64 = 9 * 60 * 60 * 1000; // 9 hours offset, i.e. MON 9 AM
}

impl democracy::Config for Runtime {
    type RuntimeEvent = RuntimeEvent;
    type Scheduler = Scheduler;
    type Preimages = Preimage;
    type Currency = Escrow;
    type EnactmentPeriod = EnactmentPeriod;
    type VotingPeriod = VotingPeriod;
    type FastTrackVotingPeriod = FastTrackVotingPeriod;
    type MinimumDeposit = MinimumDeposit;
    type MaxVotes = MaxVotes;
    type MaxProposals = MaxProposals;
    type MaxDeposits = ConstU32<100>;
    /// The technical committee can have any proposal be tabled immediately
    /// with a shorter voting period.
    type FastTrackOrigin = EnsureRootOrAllTechnicalCommittee;
    type PalletsOrigin = OriginCaller;
    type WeightInfo = ();
    type UnixTime = Timestamp;
    type Moment = Moment;
    type LaunchOffsetMillis = LaunchOffsetMillis;
}

parameter_types! {
    // One storage item; key size is 32; value is size 4+4+16+32 bytes = 56 bytes.
    pub const GetDepositBase: Balance = deposit(1, 88);
    // Additional storage item size of 32 bytes.
    pub const GetDepositFactor: Balance = deposit(0, 32);
    pub GetMaxSignatories: u16 = 100; // multisig of at most 100 accounts
}

impl pallet_multisig::Config for Runtime {
    type RuntimeEvent = RuntimeEvent;
    type RuntimeCall = RuntimeCall;
    type Currency = NativeCurrency;
    type DepositBase = GetDepositBase;
    type DepositFactor = GetDepositFactor;
    type MaxSignatories = GetMaxSignatories;
    type WeightInfo = ();
}

parameter_types! {
    pub const ProposalBond: Permill = Permill::from_percent(5);
    pub ProposalBondMinimum: Balance = 5;
    pub ProposalBondMaximum: Option<Balance> = None;
    pub const SpendPeriod: BlockNumber = 1 * HOURS;
    pub const Burn: Permill = Permill::from_percent(0);
    pub const MaxApprovals: u32 = 100;
    pub const MaxSpend: Balance = Balance::MAX;
}

impl pallet_treasury::Config for Runtime {
    type PalletId = TreasuryPalletId;
    type Currency = NativeCurrency;
    type ApproveOrigin = EnsureRoot<AccountId>;
    type RejectOrigin = EnsureRoot<AccountId>;
    type SpendOrigin = EnsureRootWithSuccess<AccountId, MaxSpend>;
    type RuntimeEvent = RuntimeEvent;
    type OnSlash = Treasury;
    type ProposalBond = ProposalBond;
    type ProposalBondMinimum = ProposalBondMinimum;
    type ProposalBondMaximum = ProposalBondMaximum;
    type SpendPeriod = SpendPeriod;
    type Burn = Burn;
    type BurnDestination = ();
    type SpendFunds = ();
    type WeightInfo = ();
    type MaxApprovals = MaxApprovals;
}

parameter_types! {
    pub const TechnicalCommitteeMotionDuration: BlockNumber = 3 * DAYS;
    pub const TechnicalCommitteeMaxProposals: u32 = 100;
    pub const TechnicalCommitteeMaxMembers: u32 = 100;
}

type TechnicalCommitteeInstance = pallet_collective::Instance1;

impl pallet_collective::Config<TechnicalCommitteeInstance> for Runtime {
    type RuntimeOrigin = RuntimeOrigin;
    type Proposal = RuntimeCall;
    type RuntimeEvent = RuntimeEvent;
    type MotionDuration = TechnicalCommitteeMotionDuration;
    type MaxProposals = TechnicalCommitteeMaxProposals;
    type MaxMembers = TechnicalCommitteeMaxMembers;
    type DefaultVote = pallet_collective::PrimeDefaultVote;
    type WeightInfo = ();
}

impl pallet_membership::Config for Runtime {
    type RuntimeEvent = RuntimeEvent;
    type AddOrigin = EnsureRoot<AccountId>;
    type RemoveOrigin = EnsureRoot<AccountId>;
    type SwapOrigin = EnsureRoot<AccountId>;
    type ResetOrigin = EnsureRoot<AccountId>;
    type PrimeOrigin = EnsureRoot<AccountId>;
    type MembershipInitialized = TechnicalCommittee;
    type MembershipChanged = TechnicalCommittee;
    type MaxMembers = TechnicalCommitteeMaxMembers;
    type WeightInfo = ();
}

parameter_types! {
    pub const ReservedXcmpWeight: Weight = MAXIMUM_BLOCK_WEIGHT.saturating_div(4 as u64);
    pub const ReservedDmpWeight: Weight = MAXIMUM_BLOCK_WEIGHT.saturating_div(4 as u64);
}

impl cumulus_pallet_parachain_system::Config for Runtime {
    type RuntimeEvent = RuntimeEvent;
    type OnSystemEvent = ();
    type SelfParaId = parachain_info::Pallet<Runtime>;
    type OutboundXcmpMessageSource = XcmpQueue;
    type DmpMessageHandler = DmpQueue;
    type ReservedDmpWeight = ReservedDmpWeight;
    type XcmpMessageHandler = XcmpQueue;
    type ReservedXcmpWeight = ReservedXcmpWeight;
    type CheckAssociatedRelayNumber = cumulus_pallet_parachain_system::RelayNumberStrictlyIncreases;
}

impl parachain_info::Config for Runtime {}

impl cumulus_pallet_aura_ext::Config for Runtime {}

impl orml_unknown_tokens::Config for Runtime {
    type RuntimeEvent = RuntimeEvent;
}

parameter_types! {
    pub const ParachainBlocksPerBitcoinBlock: BlockNumber = BITCOIN_BLOCK_SPACING;
}

impl btc_relay::Config for Runtime {
    type RuntimeEvent = RuntimeEvent;
    type WeightInfo = ();
    type ParachainBlocksPerBitcoinBlock = ParachainBlocksPerBitcoinBlock;
}

parameter_types! {
    pub const GetNativeCurrencyId: CurrencyId = NATIVE_CURRENCY_ID;
    pub const GetRelayChainCurrencyId: CurrencyId = PARENT_CURRENCY_ID;
    pub const GetWrappedCurrencyId: CurrencyId = WRAPPED_CURRENCY_ID;
}

type NativeCurrency = orml_tokens::CurrencyAdapter<Runtime, GetNativeCurrencyId>;

// Pallet accounts
parameter_types! {
    pub const FeePalletId: PalletId = PalletId(*b"mod/fees");
    pub const SupplyPalletId: PalletId = PalletId(*b"mod/supl");
    pub const EscrowAnnuityPalletId: PalletId = PalletId(*b"esc/annu");
    pub const VaultAnnuityPalletId: PalletId = PalletId(*b"vlt/annu");
    pub const TreasuryPalletId: PalletId = PalletId(*b"mod/trsy");
    pub const CollatorPotId: PalletId = PalletId(*b"col/slct");
    pub const VaultRegistryPalletId: PalletId = PalletId(*b"mod/vreg");
    pub const LoansPalletId: PalletId = PalletId(*b"mod/loan");
    pub const FarmingPalletId: PalletId = PalletId(*b"mod/farm");
}

parameter_types! {
    // wd9yNSwR5jsJWJNNuqYxifekh2dwu9u15Sr1tP5kmKTJBLc4R
    pub FeeAccount: AccountId = FeePalletId::get().into_account_truncating();
    // wd9yNSwR5jsJWJmaV4ccaRqdxXFTJUS4shu7RMuSVk3c5F3f4
    pub SupplyAccount: AccountId = SupplyPalletId::get().into_account_truncating();
    // wd9yNSwR495PKYxKfdeuMcNyu6kqay7wKeWcLMvQ8muuWVPYj
    pub EscrowAnnuityAccount: AccountId = EscrowAnnuityPalletId::get().into_account_truncating();
    // wd9yNSwR7YL4Y4PEtY4pUxYR2jeVdsgwyoN8fwVc9196VMAt4
    pub VaultAnnuityAccount: AccountId = VaultAnnuityPalletId::get().into_account_truncating();
    // wd9yNSwR5jsJWJoLHrMKt4K2T7R5392YmZoRdpqijnpLGzEcT
    pub TreasuryAccount: AccountId = TreasuryPalletId::get().into_account_truncating();
    // wd9yNSwR3jeqTuo91k53PUAcfaqX5ZCK4gCPHa5G3h1y8kBEe
    pub CollatorSelectionAccount: AccountId = CollatorPotId::get().into_account_truncating();
    // wd9yNSwR5jsJWJrtHcnS8Wf6D5zF2dbQhxwRuvAzg9jefbhuM
    pub VaultRegistryAccount: AccountId = VaultRegistryPalletId::get().into_account_truncating();
    // wd9yNSwR5jsJWJZ6yzpWRRhe59Z8xLQvZpxrPF7ux76mKaBZ6
    pub LoansAccount: AccountId = LoansPalletId::get().into_account_truncating();
    // wd9yNSwR5jsJWJNMKfkcteintFoTp4aBvKN8fa2x7KHMbc6sv
    pub FarmingAccount: AccountId = FarmingPalletId::get().into_account_truncating();
}

pub fn get_all_module_accounts() -> Vec<AccountId> {
    vec![
        FeeAccount::get(),
        SupplyAccount::get(),
        EscrowAnnuityAccount::get(),
        VaultAnnuityAccount::get(),
        TreasuryAccount::get(),
        CollatorSelectionAccount::get(),
        VaultRegistryAccount::get(),
        LoansAccount::get(),
        // Reserve account where lending liquidation rewards are routed as lend tokens
        // Assumes that derivation of the incentive reward account can never fail
        Loans::incentive_reward_account_id(),
        // Account where lending and borrowing subsidy rewards are deposited
        // Assumes that derivation of the reward account can never fail
        Loans::reward_account_id(),
        FarmingAccount::get(),
    ]
}

pub struct DustRemovalWhitelist;
impl Contains<AccountId> for DustRemovalWhitelist {
    fn contains(a: &AccountId) -> bool {
        get_all_module_accounts().contains(a)
    }
}

parameter_types! {
    pub const MaxLocks: u32 = 50;
}

parameter_type_with_key! {
    pub ExistentialDeposits: |_currency_id: CurrencyId| -> Balance {
        Zero::zero()
    };
}

pub struct CurrencyHooks<T>(PhantomData<T>);
impl<T: orml_tokens::Config + loans::Config>
    MutationHooks<T::AccountId, T::CurrencyId, <T as currency::Config>::Balance> for CurrencyHooks<T>
where
    T::AccountId: From<sp_runtime::AccountId32>,
{
    type OnDust = orml_tokens::TransferDust<T, FeeAccount>;
    type OnSlash = OnSlashHook<T>;
    type PreDeposit = PreDeposit<T>;
    type PostDeposit = PostDeposit<T>;
    type PreTransfer = PreTransfer<T>;
    type PostTransfer = PostTransfer<T>;
    type OnNewTokenAccount = ();
    type OnKilledTokenAccount = ();
}

impl orml_tokens::Config for Runtime {
    type RuntimeEvent = RuntimeEvent;
    type Balance = Balance;
    type Amount = primitives::Amount;
    type CurrencyId = CurrencyId;
    type WeightInfo = ();
    type ExistentialDeposits = ExistentialDeposits;
    type CurrencyHooks = CurrencyHooks<Runtime>;
    type MaxLocks = MaxLocks;
    type DustRemovalWhitelist = DustRemovalWhitelist;
    type MaxReserves = ConstU32<0>; // we don't use named reserves
    type ReserveIdentifier = (); // we don't use named reserves
}

pub struct AssetAuthority;
impl EnsureOriginWithArg<RuntimeOrigin, Option<u32>> for AssetAuthority {
    type Success = ();

    fn try_origin(origin: RuntimeOrigin, _asset_id: &Option<u32>) -> Result<Self::Success, RuntimeOrigin> {
        EnsureRoot::try_origin(origin)
    }

    #[cfg(feature = "runtime-benchmarks")]
    fn try_successful_origin(_: &Option<u32>) -> Result<RuntimeOrigin, ()> {
        EnsureRoot::try_successful_origin()
    }
}

impl orml_asset_registry::Config for Runtime {
    type RuntimeEvent = RuntimeEvent;
    type Balance = Balance;
    type CustomMetadata = primitives::CustomMetadata;
    type AssetProcessor = SequentialId<Runtime>;
    type AssetId = primitives::ForeignAssetId;
    type AuthorityOrigin = AssetAuthority;
    type WeightInfo = ();
}

parameter_types! {
    pub const InflationPeriod: BlockNumber = YEARS;
}

pub struct DealWithRewards;

impl supply::OnInflation<AccountId> for DealWithRewards {
    type Currency = NativeCurrency;
    // transfer will only fail if balance is too low
    // existential deposit is not required due to whitelist
    fn on_inflation(from: &AccountId, amount: Balance) {
        let vault_inflation = token_distribution::VAULT_INFLATION_REWARDS * amount;
        let escrow_inflation = token_distribution::ESCROW_INFLATION_REWARDS * amount;

        // vault block rewards
        let _ = Self::Currency::transfer(
            from,
            &VaultAnnuityAccount::get(),
            vault_inflation,
            ExistenceRequirement::KeepAlive,
        );
        VaultAnnuity::update_reward_per_block();

        // stake-to-vote block rewards
        let _ = Self::Currency::transfer(
            from,
            &EscrowAnnuityAccount::get(),
            escrow_inflation,
            ExistenceRequirement::KeepAlive,
        );
        EscrowAnnuity::update_reward_per_block();

        // remainder goes to treasury
        let _ = Self::Currency::transfer(
            from,
            &TreasuryAccount::get(),
            amount.saturating_sub(vault_inflation).saturating_sub(escrow_inflation),
            ExistenceRequirement::KeepAlive,
        );
    }
}

impl supply::Config for Runtime {
    type SupplyPalletId = SupplyPalletId;
    type RuntimeEvent = RuntimeEvent;
    type UnsignedFixedPoint = UnsignedFixedPoint;
    type Currency = NativeCurrency;
    type InflationPeriod = InflationPeriod;
    type OnInflation = DealWithRewards;
}

pub struct TotalWrapped;
impl Get<Balance> for TotalWrapped {
    fn get() -> Balance {
        orml_tokens::CurrencyAdapter::<Runtime, GetWrappedCurrencyId>::total_issuance()
    }
}

parameter_types! {
    pub const EmissionPeriod: BlockNumber = YEARS;
}

pub struct EscrowBlockRewardProvider;

impl annuity::BlockRewardProvider<AccountId> for EscrowBlockRewardProvider {
    type Currency = NativeCurrency;

    #[cfg(feature = "runtime-benchmarks")]
    fn deposit_stake(from: &AccountId, amount: Balance) -> DispatchResult {
        let current_stake = <EscrowRewards as reward::RewardsApi<(), AccountId, Balance>>::get_stake(&(), from)?;
        let new_stake = current_stake.saturating_add(amount);
        <EscrowRewards as reward::RewardsApi<(), AccountId, Balance>>::set_stake(&(), from, new_stake)
    }

    fn distribute_block_reward(_from: &AccountId, amount: Balance) -> DispatchResult {
        <EscrowRewards as reward::RewardsApi<(), AccountId, Balance>>::distribute_reward(
            &(),
            GetNativeCurrencyId::get(),
            amount,
        )
    }

    fn withdraw_reward(who: &AccountId) -> Result<Balance, DispatchError> {
        <EscrowRewards as reward::RewardsApi<(), AccountId, Balance>>::withdraw_reward(
            &(),
            who,
            GetNativeCurrencyId::get(),
        )
    }
}

type EscrowAnnuityInstance = annuity::Instance1;

impl annuity::Config<EscrowAnnuityInstance> for Runtime {
    type AnnuityPalletId = EscrowAnnuityPalletId;
    type RuntimeEvent = RuntimeEvent;
    type Currency = NativeCurrency;
    type BlockRewardProvider = EscrowBlockRewardProvider;
    type BlockNumberToBalance = BlockNumberToBalance;
    type EmissionPeriod = EmissionPeriod;
    type TotalWrapped = TotalWrapped;
    type WeightInfo = ();
}

pub struct VaultBlockRewardProvider;

impl annuity::BlockRewardProvider<AccountId> for VaultBlockRewardProvider {
    type Currency = NativeCurrency;

    #[cfg(feature = "runtime-benchmarks")]
    fn deposit_stake(_from: &AccountId, _amount: Balance) -> DispatchResult {
        // TODO: fix for vault id
        Ok(())
    }

    fn distribute_block_reward(from: &AccountId, amount: Balance) -> DispatchResult {
        // TODO: remove fee pallet?
        Self::Currency::transfer(from, &FeeAccount::get(), amount, ExistenceRequirement::KeepAlive)?;
        <VaultCapacity as reward::RewardsApi<(), CurrencyId, Balance>>::distribute_reward(
            &(),
            GetNativeCurrencyId::get(),
            amount,
        )
    }

    fn withdraw_reward(_: &AccountId) -> Result<Balance, DispatchError> {
        Err(sp_runtime::TokenError::Unsupported.into())
    }
}

type VaultAnnuityInstance = annuity::Instance2;

impl annuity::Config<VaultAnnuityInstance> for Runtime {
    type AnnuityPalletId = VaultAnnuityPalletId;
    type RuntimeEvent = RuntimeEvent;
    type Currency = NativeCurrency;
    type BlockRewardProvider = VaultBlockRewardProvider;
    type BlockNumberToBalance = BlockNumberToBalance;
    type EmissionPeriod = EmissionPeriod;
    type TotalWrapped = TotalWrapped;
    type WeightInfo = ();
}

type EscrowRewardsInstance = reward::Instance1;

impl reward::Config<EscrowRewardsInstance> for Runtime {
    type RuntimeEvent = RuntimeEvent;
    type SignedFixedPoint = SignedFixedPoint;
    type PoolId = ();
    type StakeId = AccountId;
    type CurrencyId = CurrencyId;
    type GetNativeCurrencyId = GetNativeCurrencyId;
    type GetWrappedCurrencyId = GetWrappedCurrencyId;
    type MaxRewardCurrencies = ConstU32<10>;
}

type VaultRewardsInstance = reward::Instance2;

impl reward::Config<VaultRewardsInstance> for Runtime {
    type RuntimeEvent = RuntimeEvent;
    type SignedFixedPoint = SignedFixedPoint;
    type PoolId = CurrencyId;
    type StakeId = VaultId;
    type CurrencyId = CurrencyId;
    type GetNativeCurrencyId = GetNativeCurrencyId;
    type GetWrappedCurrencyId = GetWrappedCurrencyId;
    type MaxRewardCurrencies = ConstU32<10>;
}

type VaultCapacityInstance = reward::Instance3;

impl reward::Config<VaultCapacityInstance> for Runtime {
    type RuntimeEvent = RuntimeEvent;
    type SignedFixedPoint = SignedFixedPoint;
    type PoolId = ();
    type StakeId = CurrencyId;
    type CurrencyId = CurrencyId;
    type GetNativeCurrencyId = GetNativeCurrencyId;
    type GetWrappedCurrencyId = GetWrappedCurrencyId;
    type MaxRewardCurrencies = ConstU32<10>;
}

type FarmingRewardsInstance = reward::Instance4;

impl reward::Config<FarmingRewardsInstance> for Runtime {
    type RuntimeEvent = RuntimeEvent;
    type SignedFixedPoint = SignedFixedPoint;
    type PoolId = CurrencyId;
    type StakeId = AccountId;
    type CurrencyId = CurrencyId;
    type GetNativeCurrencyId = GetNativeCurrencyId;
    type GetWrappedCurrencyId = GetWrappedCurrencyId;
    type MaxRewardCurrencies = ConstU32<10>;
}

parameter_types! {
    pub const RewardPeriod: BlockNumber = MINUTES;
}

impl farming::Config for Runtime {
    type RuntimeEvent = RuntimeEvent;
    type FarmingPalletId = FarmingPalletId;
    type TreasuryAccountId = TreasuryAccount;
    type RewardPeriod = RewardPeriod;
    type RewardPools = FarmingRewards;
    type MultiCurrency = Tokens;
    type WeightInfo = ();
}

impl security::Config for Runtime {
    type RuntimeEvent = RuntimeEvent;
    type WeightInfo = ();
}

impl currency::Config for Runtime {
    type SignedInner = SignedInner;
    type SignedFixedPoint = SignedFixedPoint;
    type UnsignedFixedPoint = UnsignedFixedPoint;
    type Balance = Balance;
    type GetNativeCurrencyId = GetNativeCurrencyId;
    type GetRelayChainCurrencyId = GetRelayChainCurrencyId;
    type GetWrappedCurrencyId = GetWrappedCurrencyId;
    type CurrencyConversion = currency::CurrencyConvert<Runtime, Oracle, Loans>;
}

impl staking::Config for Runtime {
    type RuntimeEvent = RuntimeEvent;
    type SignedFixedPoint = SignedFixedPoint;
    type SignedInner = SignedInner;
    type CurrencyId = CurrencyId;
    type GetNativeCurrencyId = GetNativeCurrencyId;
}

parameter_types! {
    pub const Span: BlockNumber = WEEKS;
    pub const MaxPeriod: BlockNumber = WEEKS * 96;
}

pub struct BlockNumberToBalance;

impl Convert<BlockNumber, Balance> for BlockNumberToBalance {
    fn convert(a: BlockNumber) -> Balance {
        a.into()
    }
}

impl escrow::Config for Runtime {
    type RuntimeEvent = RuntimeEvent;
    type BlockNumberToBalance = BlockNumberToBalance;
    type Currency = NativeCurrency;
    type Span = Span;
    type MaxPeriod = MaxPeriod;
    type EscrowRewards = EscrowRewards;
    type WeightInfo = ();
}

// https://github.com/paritytech/polkadot/blob/be005938a64b9170a5d55887ce42004e1b086b7b/runtime/kusama/src/lib.rs#L953-L961
parameter_types! {
    // Minimum 100 bytes/KINT deposited (1 CENT/byte)
    pub const BasicDeposit: Balance = 1000 * CENTS;       // 258 bytes on-chain
    pub const FieldDeposit: Balance = 250 * CENTS;        // 66 bytes on-chain
    pub const SubAccountDeposit: Balance = 200 * CENTS;   // 53 bytes on-chain
    pub const MaxSubAccounts: u32 = 100;
    pub const MaxAdditionalFields: u32 = 100;
    pub const MaxRegistrars: u32 = 20;
}

impl pallet_identity::Config for Runtime {
    type RuntimeEvent = RuntimeEvent;
    type Currency = NativeCurrency;
    type BasicDeposit = BasicDeposit;
    type FieldDeposit = FieldDeposit;
    type SubAccountDeposit = SubAccountDeposit;
    type MaxSubAccounts = MaxSubAccounts;
    type MaxAdditionalFields = MaxAdditionalFields;
    type MaxRegistrars = MaxRegistrars;
    type Slashed = Treasury;
    type ForceOrigin = EnsureRoot<AccountId>;
    type RegistrarOrigin = EnsureRoot<AccountId>;
    type WeightInfo = ();
}

parameter_types! {
    // One storage item; key size 32, value size 8; .
    pub const ProxyDepositBase: Balance = deposit(1, 8);
    // Additional storage item size of 33 bytes.
    pub const ProxyDepositFactor: Balance = deposit(0, 33);
    pub const MaxProxies: u16 = 32;
    pub const MaxPending: u16 = 32;
    pub const AnnouncementDepositBase: Balance = deposit(1, 8);
    pub const AnnouncementDepositFactor: Balance = deposit(0, 66);
}

/// The type used to represent the kinds of proxying allowed.
#[derive(
    Copy,
    Clone,
    Eq,
    PartialEq,
    Ord,
    PartialOrd,
    codec::Encode,
    codec::Decode,
    sp_runtime::RuntimeDebug,
    codec::MaxEncodedLen,
    scale_info::TypeInfo,
)]
pub enum ProxyType {
    Any,
}

impl Default for ProxyType {
    fn default() -> Self {
        Self::Any
    }
}

impl InstanceFilter<RuntimeCall> for ProxyType {
    fn filter(&self, c: &RuntimeCall) -> bool {
        match self {
            // Nested calls get checked against this filter during
            // execution (i.e. not before) this will result in a
            // `BadOrigin` error if the proxy does not allow the call
            _ if matches!(c, RuntimeCall::Utility(..)) => true,
            ProxyType::Any => true,
        }
    }
    fn is_superset(&self, o: &Self) -> bool {
        match (self, o) {
            (x, y) if x == y => true,
            (ProxyType::Any, _) => true,
        }
    }
}

impl pallet_proxy::Config for Runtime {
    type RuntimeEvent = RuntimeEvent;
    type RuntimeCall = RuntimeCall;
    type Currency = NativeCurrency;
    type ProxyType = ProxyType;
    type ProxyDepositBase = ProxyDepositBase;
    type ProxyDepositFactor = ProxyDepositFactor;
    type MaxProxies = MaxProxies;
    type WeightInfo = ();
    type MaxPending = MaxPending;
    type CallHasher = BlakeTwo256;
    type AnnouncementDepositBase = AnnouncementDepositBase;
    type AnnouncementDepositFactor = AnnouncementDepositFactor;
}

impl vault_registry::Config for Runtime {
    type PalletId = VaultRegistryPalletId;
    type RuntimeEvent = RuntimeEvent;
    type Balance = Balance;
    type WeightInfo = ();
    type GetGriefingCollateralCurrencyId = GetNativeCurrencyId;
    type NominationApi = Nomination;
}

impl<C> frame_system::offchain::SendTransactionTypes<C> for Runtime
where
    RuntimeCall: From<C>,
{
    type OverarchingCall = RuntimeCall;
    type Extrinsic = UncheckedExtrinsic;
}

impl oracle::Config for Runtime {
    type RuntimeEvent = RuntimeEvent;
    type OnExchangeRateChange = (vault_registry::PoolManager<Runtime>, Loans);
    type WeightInfo = ();
}

parameter_types! {
    pub const MaxExpectedValue: UnsignedFixedPoint = UnsignedFixedPoint::from_inner(<UnsignedFixedPoint as FixedPointNumber>::DIV);
}

impl fee::Config for Runtime {
    type FeePalletId = FeePalletId;
    type WeightInfo = ();
    type SignedFixedPoint = SignedFixedPoint;
    type SignedInner = SignedInner;
    type UnsignedFixedPoint = UnsignedFixedPoint;
    type UnsignedInner = UnsignedInner;
    type CapacityRewards = VaultCapacity;
    type VaultRewards = VaultRewards;
    type VaultStaking = VaultStaking;
    type OnSweep = currency::SweepFunds<Runtime, FeeAccount>;
    type MaxExpectedValue = MaxExpectedValue;
}

pub use issue::{Event as IssueEvent, IssueRequest};

impl issue::Config for Runtime {
    type TreasuryPalletId = TreasuryPalletId;
    type RuntimeEvent = RuntimeEvent;
    type BlockNumberToBalance = BlockNumberToBalance;
    type WeightInfo = ();
}

pub use redeem::{Event as RedeemEvent, RedeemRequest};

impl redeem::Config for Runtime {
    type RuntimeEvent = RuntimeEvent;
    type WeightInfo = ();
}

pub use replace::{Event as ReplaceEvent, ReplaceRequest};

impl replace::Config for Runtime {
    type RuntimeEvent = RuntimeEvent;
    type WeightInfo = ();
}

pub use nomination::Event as NominationEvent;

impl nomination::Config for Runtime {
    type RuntimeEvent = RuntimeEvent;
    type WeightInfo = ();
}

impl clients_info::Config for Runtime {
    type RuntimeEvent = RuntimeEvent;
    type WeightInfo = ();
    type MaxNameLength = ConstU32<255>;
    type MaxUriLength = ConstU32<255>;
}

parameter_types! {
    pub const MaxNameLen: u32 = 128;
    pub const PauseTooLongNames: bool = false;
}

impl tx_pause::Config for Runtime {
    type RuntimeEvent = RuntimeEvent;
    type RuntimeCall = RuntimeCall;
    type PauseOrigin = EnsureRoot<AccountId>;
    type UnpauseOrigin = EnsureRoot<AccountId>;
    type WhitelistCallNames = Nothing;
    type MaxNameLen = MaxNameLen;
    type PauseTooLongNames = PauseTooLongNames;
    type WeightInfo = ();
}

impl loans::Config for Runtime {
    type RuntimeEvent = RuntimeEvent;
    type PalletId = LoansPalletId;
    type ReserveOrigin = EnsureRoot<AccountId>;
    type UpdateOrigin = EnsureRoot<AccountId>;
    type WeightInfo = ();
    type UnixTime = Timestamp;
    type RewardAssetId = GetNativeCurrencyId;
    type ReferenceAssetId = GetWrappedCurrencyId;
    type OnExchangeRateChange = vault_registry::PoolManager<Runtime>;
}

construct_runtime! {
    pub enum Runtime where
        Block = Block,
        NodeBlock = primitives::Block,
        UncheckedExtrinsic = UncheckedExtrinsic
    {
        System: frame_system::{Pallet, Call, Storage, Config, Event<T>} = 0,
        Timestamp: pallet_timestamp::{Pallet, Call, Storage, Inherent} = 1,
        Sudo: pallet_sudo::{Pallet, Call, Storage, Config<T>, Event<T>} = 2,
        Utility: pallet_utility::{Pallet, Call, Event} = 3,
        TransactionPayment: pallet_transaction_payment::{Pallet, Storage, Event<T>} = 4,
        Scheduler: pallet_scheduler::{Pallet, Call, Storage, Event<T>} = 5,
        Preimage: pallet_preimage::{Pallet, Call, Storage, Event<T>} = 6,
        Multisig: pallet_multisig::{Pallet, Call, Storage, Event<T>} = 7,
        Identity: pallet_identity::{Pallet, Call, Storage, Event<T>} = 8,
        Proxy: pallet_proxy::{Pallet, Call, Storage, Event<T>} = 9,
        TxPause: tx_pause::{Pallet, Call, Storage, Event<T>} = 10,

        // # Tokens & Balances
        Currency: currency::{Pallet} = 20,
        Tokens: orml_tokens::{Pallet, Call, Storage, Config<T>, Event<T>} = 21,
        Supply: supply::{Pallet, Storage, Call, Event<T>, Config<T>} = 22,
        Vesting: orml_vesting::{Pallet, Storage, Call, Event<T>, Config<T>} = 23,
        AssetRegistry: orml_asset_registry::{Pallet, Storage, Call, Event<T>, Config<T>} = 24,

        Escrow: escrow::{Pallet, Call, Storage, Event<T>} = 30,
        EscrowAnnuity: annuity::<Instance1>::{Pallet, Call, Storage, Event<T>} = 31,
        EscrowRewards: reward::<Instance1>::{Pallet, Storage, Event<T>} = 32,

        VaultAnnuity: annuity::<Instance2>::{Pallet, Call, Storage, Event<T>} = 40,
        VaultRewards: reward::<Instance2>::{Pallet, Storage, Event<T>} = 41,
        VaultStaking: staking::{Pallet, Storage, Event<T>} = 42,
        VaultCapacity: reward::<Instance3>::{Pallet, Storage, Event<T>} = 43,

        Farming: farming::{Pallet, Call, Storage, Event<T>} = 44,
        FarmingRewards: reward::<Instance4>::{Pallet, Storage, Event<T>} = 45,

        // # Bitcoin SPV
        BTCRelay: btc_relay::{Pallet, Call, Config<T>, Storage, Event<T>} = 50,
        // Relay: 51

        // # Operational
        Security: security::{Pallet, Call, Config, Storage, Event<T>} = 60,
        VaultRegistry: vault_registry::{Pallet, Call, Config<T>, Storage, Event<T>, ValidateUnsigned} = 61,
        Oracle: oracle::{Pallet, Call, Config<T>, Storage, Event<T>} = 62,
        Issue: issue::{Pallet, Call, Config<T>, Storage, Event<T>} = 63,
        Redeem: redeem::{Pallet, Call, Config<T>, Storage, Event<T>} = 64,
        Replace: replace::{Pallet, Call, Config<T>, Storage, Event<T>} = 65,
        Fee: fee::{Pallet, Call, Config<T>, Storage} = 66,
        // Refund: 67
        Nomination: nomination::{Pallet, Call, Config, Storage, Event<T>} = 68,
        ClientsInfo: clients_info::{Pallet, Call, Storage, Event<T>} = 69,

        // # Governance
        Democracy: democracy::{Pallet, Call, Storage, Config<T>, Event<T>} = 70,
        TechnicalCommittee: pallet_collective::<Instance1>::{Pallet, Call, Storage, Origin<T>, Event<T>, Config<T>} = 71,
        TechnicalMembership: pallet_membership::{Pallet, Call, Storage, Event<T>, Config<T>} = 72,
        Treasury: pallet_treasury::{Pallet, Call, Storage, Config, Event<T>} = 73,

        Authorship: pallet_authorship::{Pallet, Storage} = 80,
        CollatorSelection: collator_selection::{Pallet, Call, Storage, Event<T>, Config<T>} = 81,
        Session: pallet_session::{Pallet, Call, Storage, Event, Config<T>} = 82,
        Aura: pallet_aura::{Pallet, Storage, Config<T>} = 83,
        AuraExt: cumulus_pallet_aura_ext::{Pallet, Storage, Config} = 84,
        ParachainSystem: cumulus_pallet_parachain_system::{Pallet, Call, Config, Storage, Inherent, Event<T>} = 85,
        ParachainInfo: parachain_info::{Pallet, Storage, Config} = 86,

        // # XCM Helpers
        XcmpQueue: cumulus_pallet_xcmp_queue::{Pallet, Call, Storage, Event<T>} = 90,
        PolkadotXcm: pallet_xcm::{Pallet, Call, Storage, Event<T>, Origin, Config} = 91,
        CumulusXcm: cumulus_pallet_xcm::{Pallet, Call, Event<T>, Origin} = 92,
        DmpQueue: cumulus_pallet_dmp_queue::{Pallet, Call, Storage, Event<T>} = 93,

        XTokens: orml_xtokens::{Pallet, Storage, Call, Event<T>} = 94,
        UnknownTokens: orml_unknown_tokens::{Pallet, Storage, Event} = 95,

        // # Lending & AMM
        Loans: loans::{Pallet, Call, Storage, Event<T>, Config} = 100,
        DexGeneral: dex_general::{Pallet, Call, Storage, Event<T>} = 101,
        DexStable: dex_stable::{Pallet, Call, Storage, Event<T>}  = 102,
        DexSwapRouter: dex_swap_router::{Pallet, Call, Event<T>} = 103,
    }
}

/// The address format for describing accounts.
pub type Address = AccountId;
/// Block header type as expected by this runtime.
pub type Header = generic::Header<BlockNumber, BlakeTwo256>;
/// Block type as expected by this runtime.
pub type Block = generic::Block<Header, UncheckedExtrinsic>;
/// A Block signed with a Justification
pub type SignedBlock = generic::SignedBlock<Block>;
/// BlockId type as expected by this runtime.
pub type BlockId = generic::BlockId<Block>;
/// The SignedExtension to the basic transaction logic.
pub type SignedExtra = (
    frame_system::CheckSpecVersion<Runtime>,
    frame_system::CheckTxVersion<Runtime>,
    frame_system::CheckGenesis<Runtime>,
    frame_system::CheckEra<Runtime>,
    frame_system::CheckNonce<Runtime>,
    frame_system::CheckWeight<Runtime>,
    pallet_transaction_payment::ChargeTransactionPayment<Runtime>,
);
/// Unchecked extrinsic type as expected by this runtime.
pub type UncheckedExtrinsic = generic::UncheckedExtrinsic<Address, RuntimeCall, Signature, SignedExtra>;
/// Extrinsic type that has already been checked.
pub type CheckedExtrinsic = generic::CheckedExtrinsic<AccountId, RuntimeCall, SignedExtra>;
/// Executive: handles dispatch to the various modules.
pub type Executive =
    frame_executive::Executive<Runtime, Block, frame_system::ChainContext<Runtime>, Runtime, AllPalletsWithSystem>;

#[cfg(feature = "runtime-benchmarks")]
#[macro_use]
extern crate frame_benchmarking;

#[cfg(feature = "runtime-benchmarks")]
mod benches {
    define_benchmarks!(
        [annuity, EscrowAnnuity]
        [btc_relay, BTCRelay]
        [clients_info, ClientsInfo]
        [dex_general, DexGeneral]
        [dex_stable, DexStable]
        [dex_swap_router, DexSwapRouter]
        [escrow, Escrow]
        [fee, Fee]
        [farming, Farming]
        [issue, Issue]
        [loans, Loans]
        [nomination, Nomination]
        [oracle, Oracle]
        [redeem, Redeem]
        [replace, Replace]
        [security, Security]
        [vault_registry, VaultRegistry]
<<<<<<< HEAD
        [democracy, Democracy]
=======
        [tx_pause, TxPause]
>>>>>>> b37637f4
    );
}

#[cfg(not(feature = "disable-runtime-api"))]
impl_runtime_apis! {
    impl sp_api::Core<Block> for Runtime {
        fn version() -> RuntimeVersion {
            VERSION
        }

        fn execute_block(block: Block) {
            Executive::execute_block(block)
        }

        fn initialize_block(header: &<Block as BlockT>::Header) {
            Executive::initialize_block(header)
        }
    }

    impl sp_api::Metadata<Block> for Runtime {
        fn metadata() -> OpaqueMetadata {
            OpaqueMetadata::new(Runtime::metadata().into())
        }
    }

    impl sp_block_builder::BlockBuilder<Block> for Runtime {
        fn apply_extrinsic(extrinsic: <Block as BlockT>::Extrinsic) -> ApplyExtrinsicResult {
            Executive::apply_extrinsic(extrinsic)
        }

        fn finalize_block() -> <Block as BlockT>::Header {
            Executive::finalize_block()
        }

        fn inherent_extrinsics(data: sp_inherents::InherentData) -> Vec<<Block as BlockT>::Extrinsic> {
            data.create_extrinsics()
        }

        fn check_inherents(
            block: Block,
            data: sp_inherents::InherentData,
        ) -> sp_inherents::CheckInherentsResult {
            data.check_extrinsics(&block)
        }
    }

    impl sp_transaction_pool::runtime_api::TaggedTransactionQueue<Block> for Runtime {
        fn validate_transaction(
            source: TransactionSource,
            tx: <Block as BlockT>::Extrinsic,
            block_hash: <Block as BlockT>::Hash,
        ) -> TransactionValidity {
            Executive::validate_transaction(source, tx, block_hash)
        }
    }

    impl sp_offchain::OffchainWorkerApi<Block> for Runtime {
        fn offchain_worker(header: &<Block as BlockT>::Header) {
            Executive::offchain_worker(header)
        }
    }

    impl sp_session::SessionKeys<Block> for Runtime {
        fn decode_session_keys(
            encoded: Vec<u8>,
        ) -> Option<Vec<(Vec<u8>, sp_core::crypto::KeyTypeId)>> {
            SessionKeys::decode_into_raw_public_keys(&encoded)
        }

        fn generate_session_keys(seed: Option<Vec<u8>>) -> Vec<u8> {
            SessionKeys::generate(seed)
        }
    }

    impl sp_consensus_aura::AuraApi<Block, AuraId> for Runtime {
        fn slot_duration() -> sp_consensus_aura::SlotDuration {
            sp_consensus_aura::SlotDuration::from_millis(Aura::slot_duration())
        }

        fn authorities() -> Vec<AuraId> {
            Aura::authorities().into_inner()
        }
    }

    impl cumulus_primitives_core::CollectCollationInfo<Block> for Runtime {
        fn collect_collation_info(header: &<Block as BlockT>::Header) -> cumulus_primitives_core::CollationInfo {
            ParachainSystem::collect_collation_info(header)
        }
    }

    impl frame_system_rpc_runtime_api::AccountNonceApi<Block, AccountId, Nonce> for Runtime {
        fn account_nonce(account: AccountId) -> Nonce {
            System::account_nonce(account)
        }
    }

    impl pallet_transaction_payment_rpc_runtime_api::TransactionPaymentApi<Block, Balance> for Runtime {
        fn query_info(
            uxt: <Block as BlockT>::Extrinsic,
            len: u32,
        ) -> pallet_transaction_payment_rpc_runtime_api::RuntimeDispatchInfo<Balance> {
            TransactionPayment::query_info(uxt, len)
        }

        fn query_fee_details(
            uxt: <Block as BlockT>::Extrinsic,
            len: u32,
        ) -> pallet_transaction_payment_rpc_runtime_api::FeeDetails<Balance> {
            TransactionPayment::query_fee_details(uxt, len)
        }

        fn query_weight_to_fee(weight: Weight) -> Balance {
            TransactionPayment::weight_to_fee(weight)
        }

        fn query_length_to_fee(length: u32) -> Balance {
            TransactionPayment::length_to_fee(length)
        }
    }

    #[cfg(feature = "runtime-benchmarks")]
    impl frame_benchmarking::Benchmark<Block> for Runtime {
        fn benchmark_metadata(extra: bool) -> (
            Vec<frame_benchmarking::BenchmarkList>,
            Vec<frame_support::traits::StorageInfo>,
        ) {
            use frame_benchmarking::{Benchmarking, BenchmarkList};
            use frame_support::traits::StorageInfoTrait;

            let mut list = Vec::<BenchmarkList>::new();
            list_benchmarks!(list, extra);

            let storage_info = AllPalletsWithSystem::storage_info();

            return (list, storage_info)
        }

        fn dispatch_benchmark(
            config: frame_benchmarking::BenchmarkConfig
        ) -> Result<Vec<frame_benchmarking::BenchmarkBatch>, sp_runtime::RuntimeString> {
            use frame_benchmarking::{Benchmarking, BenchmarkBatch, TrackedStorageKey};

            use frame_support::traits::WhitelistedStorageKeys;
            let mut whitelist: Vec<TrackedStorageKey> = AllPalletsWithSystem::whitelisted_storage_keys();

            // Treasury Account
            // TODO: this is manual for now, someday we might be able to use a
            // macro for this particular key
            let treasury_key = frame_system::Account::<Runtime>::hashed_key_for(TreasuryAccount::get());
            whitelist.push(treasury_key.to_vec().into());

            let mut batches = Vec::<BenchmarkBatch>::new();
            let params = (&config, &whitelist);
            add_benchmarks!(params, batches);
            Ok(batches)
        }
    }

    impl btc_relay_rpc_runtime_api::BtcRelayApi<
        Block,
        H256Le,
    > for Runtime {
        fn verify_block_header_inclusion(block_hash: H256Le) -> Result<(), DispatchError> {
            BTCRelay::verify_block_header_inclusion(block_hash, None).map(|_| ())
        }
    }

    impl oracle_rpc_runtime_api::OracleApi<
        Block,
        Balance,
        CurrencyId
    > for Runtime {
        fn wrapped_to_collateral( amount: BalanceWrapper<Balance>, currency_id: CurrencyId) -> Result<BalanceWrapper<Balance>, DispatchError> {
            let result = Oracle::wrapped_to_collateral(amount.amount, currency_id)?;
            Ok(BalanceWrapper{amount:result})
        }

        fn collateral_to_wrapped(amount: BalanceWrapper<Balance>, currency_id: CurrencyId) -> Result<BalanceWrapper<Balance>, DispatchError> {
            let result = Oracle::collateral_to_wrapped(amount.amount, currency_id)?;
            Ok(BalanceWrapper{amount:result})
        }
    }

    impl vault_registry_rpc_runtime_api::VaultRegistryApi<
        Block,
        VaultId,
        Balance,
        UnsignedFixedPoint,
        CurrencyId,
        AccountId,
    > for Runtime {
        fn get_vault_collateral(vault_id: VaultId) -> Result<BalanceWrapper<Balance>, DispatchError> {
            let result = VaultRegistry::compute_collateral(&vault_id)?;
            Ok(BalanceWrapper{amount:result.amount()})
        }

        fn get_vaults_by_account_id(account_id: AccountId) -> Result<Vec<VaultId>, DispatchError> {
            VaultRegistry::get_vaults_by_account_id(account_id)
        }

        fn get_vault_total_collateral(vault_id: VaultId) -> Result<BalanceWrapper<Balance>, DispatchError> {
            let result = VaultRegistry::get_backing_collateral(&vault_id)?;
            Ok(BalanceWrapper{amount:result.amount()})
        }

        fn get_premium_redeem_vaults() -> Result<Vec<(VaultId, BalanceWrapper<Balance>)>, DispatchError> {
            let result = VaultRegistry::get_premium_redeem_vaults()?;
            Ok(result.iter().map(|v| (v.0.clone(), BalanceWrapper{amount:v.1.amount()})).collect())
        }

        fn get_vaults_with_issuable_tokens() -> Result<Vec<(VaultId, BalanceWrapper<Balance>)>, DispatchError> {
            let result = VaultRegistry::get_vaults_with_issuable_tokens()?;
            Ok(result.into_iter().map(|v| (v.0, BalanceWrapper{amount:v.1.amount()})).collect())
        }

        fn get_vaults_with_redeemable_tokens() -> Result<Vec<(VaultId, BalanceWrapper<Balance>)>, DispatchError> {
            let result = VaultRegistry::get_vaults_with_redeemable_tokens()?;
            Ok(result.into_iter().map(|v| (v.0, BalanceWrapper{amount:v.1.amount()})).collect())
        }

        fn get_issuable_tokens_from_vault(vault: VaultId) -> Result<BalanceWrapper<Balance>, DispatchError> {
            let result = VaultRegistry::get_issuable_tokens_from_vault(&vault)?;
            Ok(BalanceWrapper{amount:result.amount()})
        }

        fn get_collateralization_from_vault(vault: VaultId, only_issued: bool) -> Result<UnsignedFixedPoint, DispatchError> {
            VaultRegistry::get_collateralization_from_vault(vault, only_issued)
        }

        fn get_collateralization_from_vault_and_collateral(vault: VaultId, collateral: BalanceWrapper<Balance>, only_issued: bool) -> Result<UnsignedFixedPoint, DispatchError> {
            let amount = Amount::new(collateral.amount, vault.collateral_currency());
            VaultRegistry::get_collateralization_from_vault_and_collateral(vault, &amount, only_issued)
        }

        fn get_required_collateral_for_wrapped(amount_btc: BalanceWrapper<Balance>, currency_id: CurrencyId) -> Result<BalanceWrapper<Balance>, DispatchError> {
            let amount_btc = Amount::new(amount_btc.amount, GetWrappedCurrencyId::get());
            let result = VaultRegistry::get_required_collateral_for_wrapped(&amount_btc, currency_id)?;
            Ok(BalanceWrapper{amount:result.amount()})
        }

        fn get_required_collateral_for_vault(vault_id: VaultId) -> Result<BalanceWrapper<Balance>, DispatchError> {
            let result = VaultRegistry::get_required_collateral_for_vault(vault_id)?;
            Ok(BalanceWrapper{amount:result.amount()})
        }
    }

    impl escrow_rpc_runtime_api::EscrowApi<
        Block,
        AccountId,
        BlockNumber,
        Balance
    > for Runtime {
        fn balance_at(account_id: AccountId, height: Option<BlockNumber>) -> BalanceWrapper<Balance> {
            BalanceWrapper{amount: Escrow::balance_at(&account_id, height)}
        }

        fn total_supply(height: Option<BlockNumber>) -> BalanceWrapper<Balance> {
            BalanceWrapper{amount: Escrow::total_supply(height)}
        }
    }

    impl reward_rpc_runtime_api::RewardApi<
        Block,
        AccountId,
        VaultId,
        CurrencyId,
        Balance,
        BlockNumber,
        UnsignedFixedPoint
    > for Runtime {
        fn compute_escrow_reward(account_id: AccountId, currency_id: CurrencyId) -> Result<BalanceWrapper<Balance>, DispatchError> {
            let amount = <EscrowRewards as reward::RewardsApi<(), AccountId, Balance>>::compute_reward(&(), &account_id, currency_id)?;
            let balance = BalanceWrapper::<Balance> { amount };
            Ok(balance)
        }

        fn compute_farming_reward(account_id: AccountId, pool_currency_id: CurrencyId, reward_currency_id: CurrencyId) -> Result<BalanceWrapper<Balance>, DispatchError> {
            let amount = <FarmingRewards as reward::RewardsApi<CurrencyId, AccountId, Balance>>::compute_reward(&pool_currency_id, &account_id, reward_currency_id)?;
            let balance = BalanceWrapper::<Balance> { amount };
            Ok(balance)
        }

        fn compute_vault_reward(vault_id: VaultId, currency_id: CurrencyId) -> Result<BalanceWrapper<Balance>, DispatchError> {
            let amount = Fee::compute_vault_rewards(&vault_id, &vault_id.account_id, currency_id)?.amount();
            let balance = BalanceWrapper::<Balance> { amount };
            Ok(balance)
        }

        fn estimate_escrow_reward_rate(
            account_id: AccountId,
            amount: Option<Balance>,
            lock_time: Option<BlockNumber>,
        ) -> Result<UnsignedFixedPoint, DispatchError> {
            // withdraw previous rewards
            <EscrowRewards as reward::RewardsApi<(), AccountId, Balance>>::withdraw_reward(&(), &account_id, NATIVE_CURRENCY_ID)?;
            // increase amount and/or lock_time
            Escrow::round_height_and_deposit_for(&account_id, amount.unwrap_or_default(), lock_time.unwrap_or_default())?;
            // distribute rewards accrued over block count
            let reward = EscrowAnnuity::min_reward_per_block().saturating_mul(YEARS.into());
            <EscrowRewards as reward::RewardsApi<(), AccountId, Balance>>::distribute_reward(&(), NATIVE_CURRENCY_ID, reward)?;
            let received = <EscrowRewards as reward::RewardsApi<(), AccountId, Balance>>::compute_reward(&(), &account_id, NATIVE_CURRENCY_ID)?;
            // NOTE: total_locked is same currency as rewards
            let total_locked = Escrow::locked_balance(&account_id).amount;
            // rate is received / total_locked
            Ok(UnsignedFixedPoint::checked_from_rational(received, total_locked).unwrap_or_default())
        }

        fn estimate_farming_reward(
            account_id: AccountId,
            pool_currency_id: CurrencyId,
            reward_currency_id: CurrencyId,
        ) -> Result<BalanceWrapper<Balance>, DispatchError> {
            <FarmingRewards as reward::RewardsApi<CurrencyId, AccountId, Balance>>::withdraw_reward(&pool_currency_id, &account_id, reward_currency_id)?;
            <FarmingRewards as reward::RewardsApi<CurrencyId, AccountId, Balance>>::distribute_reward(&pool_currency_id, reward_currency_id, Farming::total_rewards(&pool_currency_id, &reward_currency_id))?;
            let amount = <FarmingRewards as reward::RewardsApi<CurrencyId, AccountId, Balance>>::compute_reward(&pool_currency_id, &account_id, reward_currency_id)?;
            let balance = BalanceWrapper::<Balance> { amount };
            Ok(balance)
        }

        fn estimate_vault_reward_rate(
            vault_id: VaultId,
        ) -> Result<UnsignedFixedPoint, DispatchError> {
            runtime_common::estimate_vault_reward_rate::<Runtime, VaultAnnuityInstance, VaultStaking, VaultCapacity, _>(vault_id)
        }
    }


    impl issue_rpc_runtime_api::IssueApi<
        Block,
        AccountId,
        H256,
        IssueRequest<AccountId, BlockNumber, Balance, CurrencyId>
    > for Runtime {
        fn get_issue_requests(account_id: AccountId) -> Vec<H256> {
            Issue::get_issue_requests_for_account(account_id)
        }

        fn get_vault_issue_requests(vault_id: AccountId) -> Vec<H256> {
            Issue::get_issue_requests_for_vault(vault_id)
        }
    }

    impl redeem_rpc_runtime_api::RedeemApi<
        Block,
        AccountId,
        H256,
        RedeemRequest<AccountId, BlockNumber, Balance, CurrencyId>
    > for Runtime {
        fn get_redeem_requests(account_id: AccountId) -> Vec<H256> {
            Redeem::get_redeem_requests_for_account(account_id)
        }

        fn get_vault_redeem_requests(account_id: AccountId) -> Vec<H256> {
            Redeem::get_redeem_requests_for_vault(account_id)
        }
    }

    impl replace_rpc_runtime_api::ReplaceApi<
        Block,
        AccountId,
        H256,
        ReplaceRequest<AccountId, BlockNumber, Balance, CurrencyId>
    > for Runtime {
        fn get_old_vault_replace_requests(vault_id: AccountId) -> Vec<H256> {
            Replace::get_replace_requests_for_old_vault(vault_id)
        }

        fn get_new_vault_replace_requests(vault_id: AccountId) -> Vec<H256> {
            Replace::get_replace_requests_for_new_vault(vault_id)
        }
    }

    impl loans_rpc_runtime_api::LoansApi<
        Block,
        AccountId,
        Balance,
    > for Runtime {
        fn get_account_liquidity(account: AccountId) -> Result<(Liquidity, Shortfall), DispatchError> {
            Loans::get_account_liquidity(&account)
            .and_then(|liquidity| liquidity.to_rpc_tuple())
        }

        fn get_market_status(asset_id: CurrencyId) -> Result<(Rate, Rate, Rate, Ratio, Balance, Balance, FixedU128), DispatchError> {
            Loans::get_market_status(asset_id)
        }

        fn get_liquidation_threshold_liquidity(account: AccountId) -> Result<(Liquidity, Shortfall), DispatchError> {
            Loans::get_account_liquidation_threshold_liquidity(&account)
            .and_then(|liquidity| liquidity.to_rpc_tuple())
        }
    }

    impl dex_general_rpc_runtime_api::DexGeneralApi<Block, AccountId, CurrencyId> for Runtime {
        fn get_pair_by_asset_id(
            asset_0: CurrencyId,
            asset_1: CurrencyId
        ) -> Option<dex_general::PairInfo<AccountId, dex_general::AssetBalance, CurrencyId>> {
            DexGeneral::get_pair_by_asset_id(asset_0, asset_1)
        }

        fn get_amount_in_price(
            supply: dex_general::AssetBalance,
            path: Vec<CurrencyId>
        ) -> dex_general::AssetBalance {
            DexGeneral::desired_in_amount(supply, path)
        }

        fn get_amount_out_price(
            supply: dex_general::AssetBalance,
            path: Vec<CurrencyId>
        ) -> dex_general::AssetBalance {
            DexGeneral::supply_out_amount(supply, path)
        }

        fn get_estimate_lptoken(
            asset_0: CurrencyId,
            asset_1: CurrencyId,
            amount_0_desired: dex_general::AssetBalance,
            amount_1_desired: dex_general::AssetBalance,
            amount_0_min: dex_general::AssetBalance,
            amount_1_min: dex_general::AssetBalance,
        ) -> dex_general::AssetBalance{
            DexGeneral::get_estimate_lptoken(
                asset_0,
                asset_1,
                amount_0_desired,
                amount_1_desired,
                amount_0_min,
                amount_1_min
            )
        }

        fn calculate_remove_liquidity(
            asset_0: CurrencyId,
            asset_1: CurrencyId,
            amount: dex_general::AssetBalance,
        ) -> Option<(dex_general::AssetBalance, dex_general::AssetBalance)> {
            DexGeneral::calculate_remove_liquidity(
                asset_0,
                asset_1,
                amount,
            )
        }
    }

    impl dex_stable_rpc_runtime_api::DexStableApi<Block, CurrencyId, Balance, AccountId, StablePoolId> for Runtime {
        fn get_virtual_price(pool_id: StablePoolId) -> Balance {
            DexStable::get_virtual_price(pool_id)
        }

        fn get_a(pool_id: StablePoolId) -> Balance {
            DexStable::get_a(pool_id)
        }

        fn get_a_precise(pool_id: StablePoolId) -> Balance {
            DexStable::get_a(pool_id) * 100
        }

        fn get_currencies(pool_id: StablePoolId) -> Vec<CurrencyId> {
            DexStable::get_currencies(pool_id)
        }

        fn get_currency(pool_id: StablePoolId, index: u32) -> Option<CurrencyId> {
            DexStable::get_currency(pool_id, index)
        }

        fn get_lp_currency(pool_id: StablePoolId) -> Option<CurrencyId> {
            DexStable::get_lp_currency(pool_id)
        }

        fn get_currency_precision_multipliers(pool_id: StablePoolId) -> Vec<Balance> {
            DexStable::get_currency_precision_multipliers(pool_id)
        }

        fn get_currency_balances(pool_id: StablePoolId) -> Vec<Balance> {
            DexStable::get_currency_balances(pool_id)
        }

        fn get_number_of_currencies(pool_id: StablePoolId) -> u32 {
            DexStable::get_number_of_currencies(pool_id)
        }

        fn get_admin_balances(pool_id: StablePoolId) -> Vec<Balance> {
            DexStable::get_admin_balances(pool_id)
        }

        fn calculate_currency_amount(pool_id: StablePoolId, amounts: Vec<Balance>, deposit: bool) -> Balance {
            use dex_stable::traits::StableAmmApi;
            DexStable::stable_amm_calculate_currency_amount(pool_id, &amounts, deposit).unwrap_or_default()
        }

        fn calculate_swap(pool_id: StablePoolId, in_index: u32, out_index: u32, in_amount: Balance) -> Balance {
            use dex_stable::traits::StableAmmApi;
            DexStable::stable_amm_calculate_swap_amount(pool_id, in_index as usize, out_index as usize, in_amount).unwrap_or_default()
        }

        fn calculate_remove_liquidity(pool_id: StablePoolId, amount: Balance) -> Vec<Balance> {
            use dex_stable::traits::StableAmmApi;
            DexStable::stable_amm_calculate_remove_liquidity(pool_id, amount).unwrap_or_default()
        }

        fn calculate_remove_liquidity_one_currency(pool_id: StablePoolId, amount: Balance, index: u32) -> Balance {
            use dex_stable::traits::StableAmmApi;
            DexStable::stable_amm_calculate_remove_liquidity_one_currency(pool_id, amount, index).unwrap_or_default()
        }
    }

    #[cfg(feature = "try-runtime")]
    impl frame_try_runtime::TryRuntime<Block> for Runtime {
        fn on_runtime_upgrade(checks: frame_try_runtime::UpgradeCheckSelect) -> (Weight, Weight) {
            // NOTE: intentional unwrap: we don't want to propagate the error backwards, and want to
            // have a backtrace here. If any of the pre/post migration checks fail, we shall stop
            // right here and right now.
            let weight = Executive::try_runtime_upgrade(checks).unwrap();
            (weight, RuntimeBlockWeights::get().max_block)
        }

        fn execute_block(
            block: Block,
            state_root_check: bool,
            signature_check: bool,
            select: frame_try_runtime::TryStateSelect
        ) -> Weight {
            // NOTE: intentional unwrap: we don't want to propagate the error backwards, and want to
            // have a backtrace here.
            Executive::try_execute_block(block, state_root_check, signature_check, select).expect("execute-block failed")
        }
    }
}

struct CheckInherents;

impl cumulus_pallet_parachain_system::CheckInherents<Block> for CheckInherents {
    fn check_inherents(
        block: &Block,
        relay_state_proof: &cumulus_pallet_parachain_system::RelayChainStateProof,
    ) -> sp_inherents::CheckInherentsResult {
        let relay_chain_slot = relay_state_proof
            .read_slot()
            .expect("Could not read the relay chain slot from the proof");

        let inherent_data = cumulus_primitives_timestamp::InherentDataProvider::from_relay_chain_slot_and_duration(
            relay_chain_slot,
            sp_std::time::Duration::from_secs(6),
        )
        .create_inherent_data()
        .expect("Could not create the timestamp inherent data");

        inherent_data.check_extrinsics(&block)
    }
}

cumulus_pallet_parachain_system::register_validate_block! {
    Runtime = Runtime,
    BlockExecutor = cumulus_pallet_aura_ext::BlockExecutor::<Runtime, Executive>,
    CheckInherents = CheckInherents,
}<|MERGE_RESOLUTION|>--- conflicted
+++ resolved
@@ -1300,11 +1300,8 @@
         [replace, Replace]
         [security, Security]
         [vault_registry, VaultRegistry]
-<<<<<<< HEAD
         [democracy, Democracy]
-=======
         [tx_pause, TxPause]
->>>>>>> b37637f4
     );
 }
 
