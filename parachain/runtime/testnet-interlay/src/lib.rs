//! The testnet runtime. This can be compiled with `#[no_std]`, ready for Wasm.

#![cfg_attr(not(feature = "std"), no_std)]
// `construct_runtime!` does a lot of recursion and requires us to increase the limit to 256.
#![recursion_limit = "256"]

// Make the WASM binary available.
#[cfg(feature = "std")]
include!(concat!(env!("OUT_DIR"), "/wasm_binary.rs"));

use bitcoin::types::H256Le;
use codec::Encode;
use currency::Amount;
use frame_support::{
    dispatch::{DispatchError, DispatchResult},
    traits::{
        ConstU32, Contains, Currency as PalletCurrency, EitherOfDiverse, EnsureOrigin, EnsureOriginWithArg,
        EqualPrivilegeOnly, ExistenceRequirement, Imbalance, InstanceFilter, OnUnbalanced,
    },
    weights::ConstantMultiplier,
    PalletId,
};
use frame_system::{
    limits::{BlockLength, BlockWeights},
    EnsureRoot, EnsureSigned,
};
use loans::{OnSlashHook, PostDeposit, PostTransfer, PreDeposit, PreTransfer};
use orml_asset_registry::SequentialId;
use orml_traits::{currency::MutationHooks, location::AbsoluteReserveProvider, parameter_type_with_key, MultiCurrency};
use pallet_transaction_payment::{Multiplier, TargetedFeeAdjustment};
use sp_api::impl_runtime_apis;
use sp_core::{OpaqueMetadata, H256};
use sp_runtime::{
    create_runtime_str, generic, impl_opaque_keys,
    traits::{AccountIdConversion, BlakeTwo256, Block as BlockT, Bounded, Convert, IdentityLookup, Zero},
    transaction_validity::{TransactionSource, TransactionValidity},
    ApplyExtrinsicResult, FixedPointNumber, Perquintill,
};
use sp_std::{marker::PhantomData, prelude::*};
#[cfg(feature = "std")]
use sp_version::NativeVersion;
use sp_version::RuntimeVersion;
use xcm_executor::{traits::WeightTrader, Assets};

// A few exports that help ease life for downstream crates.
pub use frame_support::{
    construct_runtime,
    dispatch::DispatchClass,
    parameter_types,
    traits::{Everything, Get, KeyOwnerProofSystem, LockIdentifier, Nothing},
    weights::{
        constants::{BlockExecutionWeight, ExtrinsicBaseWeight, RocksDbWeight, WEIGHT_REF_TIME_PER_SECOND},
        IdentityFee, Weight,
    },
    StorageValue,
};
pub use pallet_timestamp::Call as TimestampCall;
pub use sp_consensus_aura::sr25519::AuthorityId as AuraId;
#[cfg(any(feature = "std", test))]
pub use sp_runtime::BuildStorage;
pub use sp_runtime::{FixedU128, Perbill, Permill};

// interBTC exports
pub use btc_relay::{bitcoin, Call as BtcRelayCall, TARGET_SPACING};
pub use constants::{currency::*, time::*};
pub use oracle_rpc_runtime_api::BalanceWrapper;
pub use security::StatusCode;

pub use primitives::{
    self, AccountId, Balance, BlockNumber,
    CurrencyId::{ForeignAsset, LendToken, Token},
    CurrencyInfo, Hash, Liquidity, Moment, Nonce, Rate, Ratio, Shortfall, Signature, SignedFixedPoint, SignedInner,
    StablePoolId, UnsignedFixedPoint, UnsignedInner,
};

// XCM imports
use pallet_xcm::{EnsureXcm, IsMajorityOfBody};
use xcm::{latest::MultiLocation, opaque::latest::BodyId};
use xcm_config::ParentLocation;

pub mod constants;
pub mod weights;
pub mod xcm_config;

mod dex;

type VaultId = primitives::VaultId<AccountId, CurrencyId>;

impl_opaque_keys! {
    pub struct SessionKeys {
        pub aura: Aura,
    }
}

/// This runtime version.
#[sp_version::runtime_version]
pub const VERSION: RuntimeVersion = RuntimeVersion {
    spec_name: create_runtime_str!("testnet-interlay"),
    impl_name: create_runtime_str!("testnet-interlay"),
    authoring_version: 1,
    spec_version: 1023002,
    impl_version: 1,
    transaction_version: 1, // added preimage
    apis: RUNTIME_API_VERSIONS,
    state_version: 0,
};

pub mod token_distribution {
    use super::*;

    // 10 million KINT distributed over 4 years
    // KINT has 12 decimal places, same as KSM
    // See: https://wiki.polkadot.network/docs/learn-DOT#kusama
    pub const INITIAL_ALLOCATION: Balance = 10_000_000_u128 * UNITS;

    // multiplication is non-overflow by default
    pub const ESCROW_INFLATION_REWARDS: Permill = Permill::from_parts(67000); // 6.7%
    pub const TREASURY_INFLATION_REWARDS: Permill = Permill::from_parts(533000); // 53.3%
    pub const VAULT_INFLATION_REWARDS: Permill = Permill::from_percent(40); // 40%
}

/// The version information used to identify this runtime when compiled natively.
#[cfg(feature = "std")]
pub fn native_version() -> NativeVersion {
    NativeVersion {
        runtime_version: VERSION,
        can_author_with: Default::default(),
    }
}

/// We assume that ~10% of the block weight is consumed by `on_initalize` handlers.
/// This is used to limit the maximal weight of a single extrinsic.
const AVERAGE_ON_INITIALIZE_RATIO: Perbill = Perbill::from_percent(10);
/// We allow `Normal` extrinsics to fill up the block up to 75%, the rest can be used
/// by  Operational  extrinsics.
const NORMAL_DISPATCH_RATIO: Perbill = Perbill::from_percent(75);
/// We allow for 0.5 seconds of compute with a 12 second average block time.
pub const MAXIMUM_BLOCK_WEIGHT: Weight = Weight::from_parts(
    WEIGHT_REF_TIME_PER_SECOND.saturating_div(2),
    cumulus_primitives_core::relay_chain::MAX_POV_SIZE as u64,
);

parameter_types! {
    pub const BlockHashCount: BlockNumber = 250;
    pub const Version: RuntimeVersion = VERSION;
    pub RuntimeBlockLength: BlockLength =
        BlockLength::max_with_normal_ratio(5 * 1024 * 1024, NORMAL_DISPATCH_RATIO);
    pub RuntimeBlockWeights: BlockWeights = BlockWeights::builder()
        .base_block(BlockExecutionWeight::get())
        .for_class(DispatchClass::all(), |weights| {
            weights.base_extrinsic = ExtrinsicBaseWeight::get();
        })
        .for_class(DispatchClass::Normal, |weights| {
            weights.max_total = Some(NORMAL_DISPATCH_RATIO * MAXIMUM_BLOCK_WEIGHT);
        })
        .for_class(DispatchClass::Operational, |weights| {
            weights.max_total = Some(MAXIMUM_BLOCK_WEIGHT);
            // Operational transactions have some extra reserved space, so that they
            // are included even if block reached `MAXIMUM_BLOCK_WEIGHT`.
            weights.reserved = Some(
                MAXIMUM_BLOCK_WEIGHT - NORMAL_DISPATCH_RATIO * MAXIMUM_BLOCK_WEIGHT
            );
        })
        .avg_block_initialization(AVERAGE_ON_INITIALIZE_RATIO)
        .build_or_panic();
    pub const SS58Prefix: u16 = 2032;
}

pub struct BaseCallFilter;

impl Contains<RuntimeCall> for BaseCallFilter {
    fn contains(call: &RuntimeCall) -> bool {
        if matches!(
            call,
            RuntimeCall::System(_)
                | RuntimeCall::Session(_)
                | RuntimeCall::Timestamp(_)
                | RuntimeCall::ParachainSystem(_)
                | RuntimeCall::Sudo(_)
                | RuntimeCall::Democracy(_)
                | RuntimeCall::Escrow(_)
                | RuntimeCall::TechnicalCommittee(_)
        ) {
            // always allow core calls
            true
        } else if let RuntimeCall::PolkadotXcm(_) = call {
            // For security reasons, disallow usage of the xcm package by users. Sudo and
            // governance are still able to call these (sudo is explicitly white-listed, while
            // governance bypasses this call filter).
            false
        } else {
            // normal operation: allow all calls that are not explicitly paused
            TxPause::contains(call)
        }
    }
}

impl frame_system::Config for Runtime {
    /// The identifier used to distinguish between accounts.
    type AccountId = AccountId;
    /// The aggregated dispatch type that is available for extrinsics.
    type RuntimeCall = RuntimeCall;
    /// The lookup mechanism to get account ID from whatever is passed in dispatchers.
    type Lookup = IdentityLookup<AccountId>;
    /// The index type for storing how many extrinsics an account has signed.
    type Index = Nonce;
    /// The index type for blocks.
    type BlockNumber = BlockNumber;
    /// The type for hashing blocks and tries.
    type Hash = Hash;
    /// The hashing algorithm used.
    type Hashing = BlakeTwo256;
    /// The header type.
    type Header = generic::Header<BlockNumber, BlakeTwo256>;
    /// The ubiquitous event type.
    type RuntimeEvent = RuntimeEvent;
    /// The ubiquitous origin type.
    type RuntimeOrigin = RuntimeOrigin;
    /// Maximum number of block number to block hash mappings to keep (oldest pruned first).
    type BlockHashCount = BlockHashCount;
    /// Runtime version.
    type Version = Version;
    /// Converts a module to an index of this module in the runtime.
    type PalletInfo = PalletInfo;
    type AccountData = pallet_balances::AccountData<Balance>;
    type OnNewAccount = ();
    type OnKilledAccount = ();
    type DbWeight = ();
    type BaseCallFilter = BaseCallFilter;
    type SystemWeightInfo = weights::frame_system::WeightInfo<Runtime>;
    type BlockWeights = RuntimeBlockWeights;
    type BlockLength = RuntimeBlockLength;
    type SS58Prefix = SS58Prefix;
    type OnSetCode = cumulus_pallet_parachain_system::ParachainSetCode<Self>;
    type MaxConsumers = frame_support::traits::ConstU32<16>;
}

impl pallet_authorship::Config for Runtime {
    type FindAuthor = pallet_session::FindAccountFromAuthorIndex<Self, Aura>;
    type EventHandler = (CollatorSelection,);
}

parameter_types! {
    pub const Period: u32 = 6 * HOURS;
    pub const Offset: u32 = 0;
    pub const MaxAuthorities: u32 = 32;
}

impl pallet_session::Config for Runtime {
    type RuntimeEvent = RuntimeEvent;
    type ValidatorId = <Self as frame_system::Config>::AccountId;
    // we don't have stash and controller, thus we don't need the convert as well.
    type ValidatorIdOf = collator_selection::IdentityCollator;
    type ShouldEndSession = pallet_session::PeriodicSessions<Period, Offset>;
    type NextSessionRotation = pallet_session::PeriodicSessions<Period, Offset>;
    type SessionManager = CollatorSelection;
    // Essentially just Aura, but lets be pedantic.
    type SessionHandler = <SessionKeys as sp_runtime::traits::OpaqueKeys>::KeyTypeIdProviders;
    type Keys = SessionKeys;
    type WeightInfo = (); // TODO: we can't run this benchmark atm since it requires pallet_staking: https://github.com/paritytech/substrate/issues/11068
}

parameter_types! {
    pub const MaxCandidates: u32 = 1000;
    pub const MinCandidates: u32 = 5;
    pub const SessionLength: BlockNumber = 6 * HOURS;
    pub const MaxInvulnerables: u32 = 100;
    pub const ExecutiveBody: BodyId = BodyId::Executive;
}

/// We allow root and the Relay Chain council to execute privileged collator selection operations.
pub type CollatorSelectionUpdateOrigin =
    EitherOfDiverse<EnsureRoot<AccountId>, EnsureXcm<IsMajorityOfBody<ParentLocation, ExecutiveBody>>>;

impl collator_selection::Config for Runtime {
    type RuntimeEvent = RuntimeEvent;
    type StakingCurrency = Escrow;
    type RewardsCurrency = NativeCurrency;
    type UpdateOrigin = CollatorSelectionUpdateOrigin;
    type PotId = CollatorPotId;
    type MaxCandidates = MaxCandidates;
    type MinCandidates = MinCandidates;
    type MaxInvulnerables = MaxInvulnerables;
    // should be a multiple of session or things will get inconsistent
    type KickThreshold = Period;
    type ValidatorId = <Self as frame_system::Config>::AccountId;
    type ValidatorIdOf = collator_selection::IdentityCollator;
    type ValidatorRegistration = Session;
    type WeightInfo = weights::collator_selection::WeightInfo<Runtime>;
}

impl pallet_aura::Config for Runtime {
    type AuthorityId = AuraId;
    type DisabledValidators = ();
    type MaxAuthorities = MaxAuthorities;
}

parameter_types! {
    pub const MinimumPeriod: u64 = SLOT_DURATION / 2;
}

impl pallet_timestamp::Config for Runtime {
    /// A timestamp: milliseconds since the unix epoch.
    type Moment = Moment;
    type OnTimestampSet = Aura;
    type MinimumPeriod = MinimumPeriod;
    type WeightInfo = weights::pallet_timestamp::WeightInfo<Runtime>;
}

pub type SlowAdjustingFeeUpdate<R> =
    TargetedFeeAdjustment<R, TargetBlockFullness, AdjustmentVariable, MinimumMultiplier, MaximumMultiplier>;

parameter_types! {
    pub const TransactionByteFee: Balance = MILLICENTS;
    /// This value increases the priority of `Operational` transactions by adding
    /// a "virtual tip" that's equal to the `OperationalFeeMultiplier * final_fee`.
    pub OperationalFeeMultiplier: u8 = 5;
    /// The portion of the `NORMAL_DISPATCH_RATIO` that we adjust the fees with. Blocks filled less
    /// than this will decrease the weight and more will increase.
    pub const TargetBlockFullness: Perquintill = Perquintill::from_percent(25);
    /// The adjustment variable of the runtime. Higher values will cause `TargetBlockFullness` to
    /// change the fees more rapidly.
    pub AdjustmentVariable: Multiplier = Multiplier::saturating_from_rational(3, 100_000);
    /// Minimum amount of the multiplier. This value cannot be too low. A test case should ensure
    /// that combined with `AdjustmentVariable`, we can recover from the minimum.
    /// See `multiplier_can_grow_from_zero`.
    pub MinimumMultiplier: Multiplier = Multiplier::saturating_from_rational(1u128, 1_000_000u128);
    pub MaximumMultiplier: Multiplier = Bounded::max_value();
}

type NegativeImbalance<T, GetCurrencyId> = <orml_tokens::CurrencyAdapter<T, GetCurrencyId> as PalletCurrency<
    <T as frame_system::Config>::AccountId,
>>::NegativeImbalance;

pub struct DealWithFees<T, GetCurrencyId>(PhantomData<(T, GetCurrencyId)>);

impl<T, GetCurrencyId> OnUnbalanced<NegativeImbalance<T, GetCurrencyId>> for DealWithFees<T, GetCurrencyId>
where
    T: pallet_authorship::Config + orml_tokens::Config,
    GetCurrencyId: Get<T::CurrencyId>,
{
    fn on_unbalanceds<B>(mut fees_then_tips: impl Iterator<Item = NegativeImbalance<T, GetCurrencyId>>) {
        if let Some(mut fees) = fees_then_tips.next() {
            if let Some(tips) = fees_then_tips.next() {
                tips.merge_into(&mut fees);
            }
            if let Some(author) = pallet_authorship::Pallet::<T>::author() {
                orml_tokens::CurrencyAdapter::<T, GetCurrencyId>::resolve_creating(&author, fees);
            }
        }
    }
}

impl pallet_transaction_payment::Config for Runtime {
    type RuntimeEvent = RuntimeEvent;
    type OnChargeTransaction =
        pallet_transaction_payment::CurrencyAdapter<NativeCurrency, DealWithFees<Runtime, GetNativeCurrencyId>>;
    type LengthToFee = ConstantMultiplier<Balance, TransactionByteFee>;
    type WeightToFee = IdentityFee<Balance>;
    type FeeMultiplierUpdate = SlowAdjustingFeeUpdate<Self>;
    type OperationalFeeMultiplier = OperationalFeeMultiplier;
}

impl pallet_sudo::Config for Runtime {
    type RuntimeCall = RuntimeCall;
    type RuntimeEvent = RuntimeEvent;
}

impl pallet_utility::Config for Runtime {
    type RuntimeCall = RuntimeCall;
    type RuntimeEvent = RuntimeEvent;
    type WeightInfo = weights::pallet_utility::WeightInfo<Runtime>;
    type PalletsOrigin = OriginCaller;
}

parameter_types! {
    pub MinVestedTransfer: Balance = 0;
    // NOTE: per account, airdrop only needs one
    pub const MaxVestingSchedules: u32 = 1;
}

impl orml_vesting::Config for Runtime {
    type RuntimeEvent = RuntimeEvent;
    type Currency = NativeCurrency;
    type MinVestedTransfer = MinVestedTransfer;
    // anyone can transfer vested tokens
    type VestedTransferOrigin = EnsureSigned<AccountId>;
    type WeightInfo = ();
    type MaxVestingSchedules = MaxVestingSchedules;
    type BlockNumberProvider = System;
}

parameter_types! {
    pub MaximumSchedulerWeight: Weight = Perbill::from_percent(80) * RuntimeBlockWeights::get().max_block;
    pub const MaxScheduledPerBlock: u32 = 30;
}

impl pallet_scheduler::Config for Runtime {
    type RuntimeEvent = RuntimeEvent;
    type RuntimeOrigin = RuntimeOrigin;
    type PalletsOrigin = OriginCaller;
    type RuntimeCall = RuntimeCall;
    type MaximumWeight = MaximumSchedulerWeight;
    type ScheduleOrigin = EnsureRoot<AccountId>;
    type MaxScheduledPerBlock = MaxScheduledPerBlock;
    type WeightInfo = weights::pallet_scheduler::WeightInfo<Runtime>;
    type OriginPrivilegeCmp = EqualPrivilegeOnly;
    type Preimages = Preimage;
}

parameter_types! {
    pub PreimageBaseDepositz: Balance = deposit(2, 64); // todo: rename
    pub PreimageByteDepositz: Balance = deposit(0, 1);
}

impl pallet_preimage::Config for Runtime {
    type WeightInfo = weights::pallet_preimage::WeightInfo<Runtime>;
    type RuntimeEvent = RuntimeEvent;
    type Currency = NativeCurrency;
    type ManagerOrigin = EnsureRoot<AccountId>;
    type BaseDeposit = PreimageBaseDepositz;
    type ByteDeposit = PreimageByteDepositz;
}

type EnsureRootOrAllTechnicalCommittee = EitherOfDiverse<
    EnsureRoot<AccountId>,
    pallet_collective::EnsureProportionAtLeast<AccountId, TechnicalCommitteeInstance, 1, 1>,
>;

parameter_types! {
    pub const VotingPeriod: BlockNumber = 7 * DAYS;
    pub const FastTrackVotingPeriod: BlockNumber = 3 * HOURS;
    // Require 5 vKINT to make a proposal. Given the crowdloan airdrop, this qualifies about 3500
    // accounts to make a governance proposal. Only 2300 can do two proposals,
    // and 700 accounts can do ten or more proposals.
    pub MinimumDeposit: Balance = 5 * UNITS;
    pub const EnactmentPeriod: BlockNumber = DAYS;
    pub const MaxVotes: u32 = 100;
    pub const MaxProposals: u32 = 100;
    pub LaunchOffsetMillis: u64 = 9 * 60 * 60 * 1000; // 9 hours offset, i.e. MON 9 AM
}

impl democracy::Config for Runtime {
    type RuntimeEvent = RuntimeEvent;
    type Scheduler = Scheduler;
    type Preimages = Preimage;
    type Currency = Escrow;
    type EnactmentPeriod = EnactmentPeriod;
    type VotingPeriod = VotingPeriod;
    type FastTrackVotingPeriod = FastTrackVotingPeriod;
    type MinimumDeposit = MinimumDeposit;
    type MaxVotes = MaxVotes;
    type MaxProposals = MaxProposals;
    type MaxDeposits = ConstU32<100>;
    /// The technical committee can have any proposal be tabled immediately
    /// with a shorter voting period.
    type FastTrackOrigin = EnsureRootOrAllTechnicalCommittee;
    type PalletsOrigin = OriginCaller;
    type WeightInfo = weights::democracy::WeightInfo<Runtime>;
    type UnixTime = Timestamp;
    type Moment = Moment;
    type LaunchOffsetMillis = LaunchOffsetMillis;
    type TreasuryAccount = TreasuryAccount;
    type TreasuryCurrency = NativeCurrency;
}

parameter_types! {
    // One storage item; key size is 32; value is size 4+4+16+32 bytes = 56 bytes.
    pub const GetDepositBase: Balance = deposit(1, 88);
    // Additional storage item size of 32 bytes.
    pub const GetDepositFactor: Balance = deposit(0, 32);
    pub GetMaxSignatories: u16 = 100; // multisig of at most 100 accounts
}

impl pallet_multisig::Config for Runtime {
    type RuntimeEvent = RuntimeEvent;
    type RuntimeCall = RuntimeCall;
    type Currency = NativeCurrency;
    type DepositBase = GetDepositBase;
    type DepositFactor = GetDepositFactor;
    type MaxSignatories = GetMaxSignatories;
    type WeightInfo = weights::pallet_multisig::WeightInfo<Runtime>;
}

parameter_types! {
    pub const ProposalBond: Permill = Permill::from_percent(5);
    pub ProposalBondMinimum: Balance = 5;
    pub ProposalBondMaximum: Option<Balance> = None;
    pub const SpendPeriod: BlockNumber = 1 * HOURS;
    pub const Burn: Permill = Permill::from_percent(0);
    pub const MaxApprovals: u32 = 100;
    pub const MaxSpend: Balance = Balance::MAX;
}

parameter_types! {
    pub const TechnicalCommitteeMotionDuration: BlockNumber = 3 * DAYS;
    pub const TechnicalCommitteeMaxProposals: u32 = 100;
    pub const TechnicalCommitteeMaxMembers: u32 = 100;
}

type TechnicalCommitteeInstance = pallet_collective::Instance1;

impl pallet_collective::Config<TechnicalCommitteeInstance> for Runtime {
    type RuntimeOrigin = RuntimeOrigin;
    type Proposal = RuntimeCall;
    type RuntimeEvent = RuntimeEvent;
    type MotionDuration = TechnicalCommitteeMotionDuration;
    type MaxProposals = TechnicalCommitteeMaxProposals;
    type MaxMembers = TechnicalCommitteeMaxMembers;
    type DefaultVote = pallet_collective::PrimeDefaultVote;
    type WeightInfo = weights::pallet_collective::WeightInfo<Runtime>;
}

impl pallet_membership::Config for Runtime {
    type RuntimeEvent = RuntimeEvent;
    type AddOrigin = EnsureRoot<AccountId>;
    type RemoveOrigin = EnsureRoot<AccountId>;
    type SwapOrigin = EnsureRoot<AccountId>;
    type ResetOrigin = EnsureRoot<AccountId>;
    type PrimeOrigin = EnsureRoot<AccountId>;
    type MembershipInitialized = TechnicalCommittee;
    type MembershipChanged = TechnicalCommittee;
    type MaxMembers = TechnicalCommitteeMaxMembers;
    type WeightInfo = weights::pallet_membership::WeightInfo<Runtime>;
}

parameter_types! {
    pub const ReservedXcmpWeight: Weight = MAXIMUM_BLOCK_WEIGHT.saturating_div(4 as u64);
    pub const ReservedDmpWeight: Weight = MAXIMUM_BLOCK_WEIGHT.saturating_div(4 as u64);
}

impl cumulus_pallet_parachain_system::Config for Runtime {
    type RuntimeEvent = RuntimeEvent;
    type OnSystemEvent = ();
    type SelfParaId = parachain_info::Pallet<Runtime>;
    type OutboundXcmpMessageSource = XcmpQueue;
    type DmpMessageHandler = DmpQueue;
    type ReservedDmpWeight = ReservedDmpWeight;
    type XcmpMessageHandler = XcmpQueue;
    type ReservedXcmpWeight = ReservedXcmpWeight;
    type CheckAssociatedRelayNumber = cumulus_pallet_parachain_system::RelayNumberStrictlyIncreases;
}

impl parachain_info::Config for Runtime {}

impl cumulus_pallet_aura_ext::Config for Runtime {}

impl orml_unknown_tokens::Config for Runtime {
    type RuntimeEvent = RuntimeEvent;
}

parameter_types! {
    pub const ParachainBlocksPerBitcoinBlock: BlockNumber = BITCOIN_BLOCK_SPACING;
}

impl btc_relay::Config for Runtime {
    type RuntimeEvent = RuntimeEvent;
    type WeightInfo = weights::btc_relay::WeightInfo<Runtime>;
    type ParachainBlocksPerBitcoinBlock = ParachainBlocksPerBitcoinBlock;
}

parameter_types! {
    pub const GetNativeCurrencyId: CurrencyId = NATIVE_CURRENCY_ID;
    pub const GetRelayChainCurrencyId: CurrencyId = PARENT_CURRENCY_ID;
    pub const GetWrappedCurrencyId: CurrencyId = WRAPPED_CURRENCY_ID;
}

type NativeCurrency = orml_tokens::CurrencyAdapter<Runtime, GetNativeCurrencyId>;

// Pallet accounts
parameter_types! {
    pub const FeePalletId: PalletId = PalletId(*b"mod/fees");
    pub const SupplyPalletId: PalletId = PalletId(*b"mod/supl");
    pub const EscrowAnnuityPalletId: PalletId = PalletId(*b"esc/annu");
    pub const VaultAnnuityPalletId: PalletId = PalletId(*b"vlt/annu");
    pub const TreasuryPalletId: PalletId = PalletId(*b"mod/trsy");
    pub const CollatorPotId: PalletId = PalletId(*b"col/slct");
    pub const VaultRegistryPalletId: PalletId = PalletId(*b"mod/vreg");
    pub const LoansPalletId: PalletId = PalletId(*b"mod/loan");
    pub const FarmingPalletId: PalletId = PalletId(*b"mod/farm");
}

parameter_types! {
    // wd9yNSwR5jsJWJNNuqYxifekh2dwu9u15Sr1tP5kmKTJBLc4R
    pub FeeAccount: AccountId = FeePalletId::get().into_account_truncating();
    // wd9yNSwR5jsJWJmaV4ccaRqdxXFTJUS4shu7RMuSVk3c5F3f4
    pub SupplyAccount: AccountId = SupplyPalletId::get().into_account_truncating();
    // wd9yNSwR495PKYxKfdeuMcNyu6kqay7wKeWcLMvQ8muuWVPYj
    pub EscrowAnnuityAccount: AccountId = EscrowAnnuityPalletId::get().into_account_truncating();
    // wd9yNSwR7YL4Y4PEtY4pUxYR2jeVdsgwyoN8fwVc9196VMAt4
    pub VaultAnnuityAccount: AccountId = VaultAnnuityPalletId::get().into_account_truncating();
    // wd9yNSwR5jsJWJoLHrMKt4K2T7R5392YmZoRdpqijnpLGzEcT
    pub TreasuryAccount: AccountId = TreasuryPalletId::get().into_account_truncating();
    // wd9yNSwR3jeqTuo91k53PUAcfaqX5ZCK4gCPHa5G3h1y8kBEe
    pub CollatorSelectionAccount: AccountId = CollatorPotId::get().into_account_truncating();
    // wd9yNSwR5jsJWJrtHcnS8Wf6D5zF2dbQhxwRuvAzg9jefbhuM
    pub VaultRegistryAccount: AccountId = VaultRegistryPalletId::get().into_account_truncating();
    // wd9yNSwR5jsJWJZ6yzpWRRhe59Z8xLQvZpxrPF7ux76mKaBZ6
    pub LoansAccount: AccountId = LoansPalletId::get().into_account_truncating();
    // wd9yNSwR5jsJWJNMKfkcteintFoTp4aBvKN8fa2x7KHMbc6sv
    pub FarmingAccount: AccountId = FarmingPalletId::get().into_account_truncating();
}

pub fn get_all_module_accounts() -> Vec<AccountId> {
    vec![
        FeeAccount::get(),
        SupplyAccount::get(),
        EscrowAnnuityAccount::get(),
        VaultAnnuityAccount::get(),
        TreasuryAccount::get(),
        CollatorSelectionAccount::get(),
        VaultRegistryAccount::get(),
        LoansAccount::get(),
        // Reserve account where lending liquidation rewards are routed as lend tokens
        // Assumes that derivation of the incentive reward account can never fail
        Loans::incentive_reward_account_id(),
        // Account where lending and borrowing subsidy rewards are deposited
        // Assumes that derivation of the reward account can never fail
        Loans::reward_account_id(),
        FarmingAccount::get(),
    ]
}

pub struct DustRemovalWhitelist;
impl Contains<AccountId> for DustRemovalWhitelist {
    fn contains(a: &AccountId) -> bool {
        get_all_module_accounts().contains(a)
    }
}

parameter_types! {
    pub const MaxLocks: u32 = 50;
}

parameter_type_with_key! {
    pub ExistentialDeposits: |_currency_id: CurrencyId| -> Balance {
        Zero::zero()
    };
}

pub struct CurrencyHooks<T>(PhantomData<T>);
impl<T: orml_tokens::Config + loans::Config>
    MutationHooks<T::AccountId, T::CurrencyId, <T as currency::Config>::Balance> for CurrencyHooks<T>
where
    T::AccountId: From<sp_runtime::AccountId32>,
{
    type OnDust = orml_tokens::TransferDust<T, FeeAccount>;
    type OnSlash = OnSlashHook<T>;
    type PreDeposit = PreDeposit<T>;
    type PostDeposit = PostDeposit<T>;
    type PreTransfer = PreTransfer<T>;
    type PostTransfer = PostTransfer<T>;
    type OnNewTokenAccount = ();
    type OnKilledTokenAccount = ();
}

impl orml_tokens::Config for Runtime {
    type RuntimeEvent = RuntimeEvent;
    type Balance = Balance;
    type Amount = primitives::Amount;
    type CurrencyId = CurrencyId;
    type WeightInfo = weights::orml_tokens::WeightInfo<Runtime>;
    type ExistentialDeposits = ExistentialDeposits;
    type CurrencyHooks = CurrencyHooks<Runtime>;
    type MaxLocks = MaxLocks;
    type DustRemovalWhitelist = DustRemovalWhitelist;
    type MaxReserves = ConstU32<0>; // we don't use named reserves
    type ReserveIdentifier = (); // we don't use named reserves
}

pub struct AssetAuthority;
impl EnsureOriginWithArg<RuntimeOrigin, Option<u32>> for AssetAuthority {
    type Success = ();

    fn try_origin(origin: RuntimeOrigin, _asset_id: &Option<u32>) -> Result<Self::Success, RuntimeOrigin> {
        EnsureRoot::try_origin(origin)
    }

    #[cfg(feature = "runtime-benchmarks")]
    fn try_successful_origin(_: &Option<u32>) -> Result<RuntimeOrigin, ()> {
        EnsureRoot::try_successful_origin()
    }
}

impl orml_asset_registry::Config for Runtime {
    type RuntimeEvent = RuntimeEvent;
    type Balance = Balance;
    type CustomMetadata = primitives::CustomMetadata;
    type AssetProcessor = SequentialId<Runtime>;
    type AssetId = primitives::ForeignAssetId;
    type AuthorityOrigin = AssetAuthority;
    type WeightInfo = ();
}

parameter_types! {
    pub const InflationPeriod: BlockNumber = YEARS;
}

pub struct DealWithRewards;

impl supply::OnInflation<AccountId> for DealWithRewards {
    type Currency = NativeCurrency;
    // transfer will only fail if balance is too low
    // existential deposit is not required due to whitelist
    fn on_inflation(from: &AccountId, amount: Balance) {
        let vault_inflation = token_distribution::VAULT_INFLATION_REWARDS * amount;
        let escrow_inflation = token_distribution::ESCROW_INFLATION_REWARDS * amount;

        // vault block rewards
        let _ = Self::Currency::transfer(
            from,
            &VaultAnnuityAccount::get(),
            vault_inflation,
            ExistenceRequirement::KeepAlive,
        );
        VaultAnnuity::update_reward_per_block();

        // stake-to-vote block rewards
        let _ = Self::Currency::transfer(
            from,
            &EscrowAnnuityAccount::get(),
            escrow_inflation,
            ExistenceRequirement::KeepAlive,
        );
        EscrowAnnuity::update_reward_per_block();

        // remainder goes to treasury
        let _ = Self::Currency::transfer(
            from,
            &TreasuryAccount::get(),
            amount.saturating_sub(vault_inflation).saturating_sub(escrow_inflation),
            ExistenceRequirement::KeepAlive,
        );
    }
}

impl supply::Config for Runtime {
    type SupplyPalletId = SupplyPalletId;
    type RuntimeEvent = RuntimeEvent;
    type UnsignedFixedPoint = UnsignedFixedPoint;
    type Currency = NativeCurrency;
    type InflationPeriod = InflationPeriod;
    type OnInflation = DealWithRewards;
    type WeightInfo = weights::supply::WeightInfo<Runtime>;
}

pub struct TotalWrapped;
impl Get<Balance> for TotalWrapped {
    fn get() -> Balance {
        orml_tokens::CurrencyAdapter::<Runtime, GetWrappedCurrencyId>::total_issuance()
    }
}

parameter_types! {
    pub const EmissionPeriod: BlockNumber = YEARS;
}

pub struct EscrowBlockRewardProvider;

impl annuity::BlockRewardProvider<AccountId> for EscrowBlockRewardProvider {
    type Currency = NativeCurrency;

    #[cfg(feature = "runtime-benchmarks")]
    fn deposit_stake(who: &AccountId, amount: Balance) -> DispatchResult {
        <EscrowRewards as reward::RewardsApi<(), AccountId, Balance>>::deposit_stake(&(), who, amount)
    }

    fn distribute_block_reward(_from: &AccountId, amount: Balance) -> DispatchResult {
        <EscrowRewards as reward::RewardsApi<(), AccountId, Balance>>::distribute_reward(
            &(),
            GetNativeCurrencyId::get(),
            amount,
        )
    }

    fn withdraw_reward(who: &AccountId) -> Result<Balance, DispatchError> {
        <EscrowRewards as reward::RewardsApi<(), AccountId, Balance>>::withdraw_reward(
            &(),
            who,
            GetNativeCurrencyId::get(),
        )
    }
}

type EscrowAnnuityInstance = annuity::Instance1;

impl annuity::Config<EscrowAnnuityInstance> for Runtime {
    type AnnuityPalletId = EscrowAnnuityPalletId;
    type RuntimeEvent = RuntimeEvent;
    type Currency = NativeCurrency;
    type BlockRewardProvider = EscrowBlockRewardProvider;
    type BlockNumberToBalance = BlockNumberToBalance;
    type EmissionPeriod = EmissionPeriod;
    type TotalWrapped = TotalWrapped;
    type WeightInfo = weights::annuity_escrow_annuity::WeightInfo<Runtime>;
}

pub struct VaultBlockRewardProvider;

impl annuity::BlockRewardProvider<AccountId> for VaultBlockRewardProvider {
    type Currency = NativeCurrency;

    #[cfg(feature = "runtime-benchmarks")]
    fn deposit_stake(_who: &AccountId, amount: Balance) -> DispatchResult {
        // since this is only used for benchmarking
        // deposit stake for the native currency
        <VaultCapacity as reward::RewardsApi<(), CurrencyId, Balance>>::deposit_stake(
            &(),
            &GetNativeCurrencyId::get(),
            amount,
        )
    }

    fn distribute_block_reward(from: &AccountId, amount: Balance) -> DispatchResult {
        // TODO: remove fee pallet?
        Self::Currency::transfer(from, &FeeAccount::get(), amount, ExistenceRequirement::KeepAlive)?;
        <VaultCapacity as reward::RewardsApi<(), CurrencyId, Balance>>::distribute_reward(
            &(),
            GetNativeCurrencyId::get(),
            amount,
        )
    }

    #[cfg(feature = "runtime-benchmarks")]
    fn can_withdraw_reward() -> bool {
        false
    }

    fn withdraw_reward(_: &AccountId) -> Result<Balance, DispatchError> {
        Err(DispatchError::Other("Unsupported"))
    }
}

type VaultAnnuityInstance = annuity::Instance2;

impl annuity::Config<VaultAnnuityInstance> for Runtime {
    type AnnuityPalletId = VaultAnnuityPalletId;
    type RuntimeEvent = RuntimeEvent;
    type Currency = NativeCurrency;
    type BlockRewardProvider = VaultBlockRewardProvider;
    type BlockNumberToBalance = BlockNumberToBalance;
    type EmissionPeriod = EmissionPeriod;
    type TotalWrapped = TotalWrapped;
    type WeightInfo = weights::annuity_vault_annuity::WeightInfo<Runtime>;
}

type EscrowRewardsInstance = reward::Instance1;

impl reward::Config<EscrowRewardsInstance> for Runtime {
    type RuntimeEvent = RuntimeEvent;
    type SignedFixedPoint = SignedFixedPoint;
    type PoolId = ();
    type StakeId = AccountId;
    type CurrencyId = CurrencyId;
    type GetNativeCurrencyId = GetNativeCurrencyId;
    type GetWrappedCurrencyId = GetWrappedCurrencyId;
    type MaxRewardCurrencies = ConstU32<10>;
}

type VaultRewardsInstance = reward::Instance2;

impl reward::Config<VaultRewardsInstance> for Runtime {
    type RuntimeEvent = RuntimeEvent;
    type SignedFixedPoint = SignedFixedPoint;
    type PoolId = CurrencyId;
    type StakeId = VaultId;
    type CurrencyId = CurrencyId;
    type GetNativeCurrencyId = GetNativeCurrencyId;
    type GetWrappedCurrencyId = GetWrappedCurrencyId;
    type MaxRewardCurrencies = ConstU32<10>;
}

type VaultCapacityInstance = reward::Instance3;

impl reward::Config<VaultCapacityInstance> for Runtime {
    type RuntimeEvent = RuntimeEvent;
    type SignedFixedPoint = SignedFixedPoint;
    type PoolId = ();
    type StakeId = CurrencyId;
    type CurrencyId = CurrencyId;
    type GetNativeCurrencyId = GetNativeCurrencyId;
    type GetWrappedCurrencyId = GetWrappedCurrencyId;
    type MaxRewardCurrencies = ConstU32<10>;
}

type FarmingRewardsInstance = reward::Instance4;

impl reward::Config<FarmingRewardsInstance> for Runtime {
    type RuntimeEvent = RuntimeEvent;
    type SignedFixedPoint = SignedFixedPoint;
    type PoolId = CurrencyId;
    type StakeId = AccountId;
    type CurrencyId = CurrencyId;
    type GetNativeCurrencyId = GetNativeCurrencyId;
    type GetWrappedCurrencyId = GetWrappedCurrencyId;
    type MaxRewardCurrencies = ConstU32<10>;
}

parameter_types! {
    pub const RewardPeriod: BlockNumber = MINUTES;
}

impl farming::Config for Runtime {
    type RuntimeEvent = RuntimeEvent;
    type FarmingPalletId = FarmingPalletId;
    type TreasuryAccountId = TreasuryAccount;
    type RewardPeriod = RewardPeriod;
    type RewardPools = FarmingRewards;
    type MultiCurrency = Tokens;
    type WeightInfo = weights::farming::WeightInfo<Runtime>;
}

impl security::Config for Runtime {
    type RuntimeEvent = RuntimeEvent;
    type WeightInfo = weights::security::WeightInfo<Runtime>;
    type MaxErrors = ConstU32<1>;
}

impl currency::Config for Runtime {
    type SignedInner = SignedInner;
    type SignedFixedPoint = SignedFixedPoint;
    type UnsignedFixedPoint = UnsignedFixedPoint;
    type Balance = Balance;
    type GetNativeCurrencyId = GetNativeCurrencyId;
    type GetRelayChainCurrencyId = GetRelayChainCurrencyId;
    type GetWrappedCurrencyId = GetWrappedCurrencyId;
    type CurrencyConversion = currency::CurrencyConvert<Runtime, Oracle, Loans>;
}

impl staking::Config for Runtime {
    type RuntimeEvent = RuntimeEvent;
    type SignedFixedPoint = SignedFixedPoint;
    type SignedInner = SignedInner;
    type CurrencyId = CurrencyId;
    type GetNativeCurrencyId = GetNativeCurrencyId;
}

parameter_types! {
    pub const Span: BlockNumber = WEEKS;
    pub const MaxPeriod: BlockNumber = WEEKS * 96;
}

pub struct BlockNumberToBalance;

impl Convert<BlockNumber, Balance> for BlockNumberToBalance {
    fn convert(a: BlockNumber) -> Balance {
        a.into()
    }
}

impl escrow::Config for Runtime {
    type RuntimeEvent = RuntimeEvent;
    type BlockNumberToBalance = BlockNumberToBalance;
    type Currency = NativeCurrency;
    type Span = Span;
    type MaxPeriod = MaxPeriod;
    type EscrowRewards = EscrowRewards;
    type WeightInfo = weights::escrow::WeightInfo<Runtime>;
}

// https://github.com/paritytech/polkadot/blob/be005938a64b9170a5d55887ce42004e1b086b7b/runtime/kusama/src/lib.rs#L953-L961
parameter_types! {
    // Minimum 100 bytes/KINT deposited (1 CENT/byte)
    pub const BasicDeposit: Balance = 1000 * CENTS;       // 258 bytes on-chain
    pub const FieldDeposit: Balance = 250 * CENTS;        // 66 bytes on-chain
    pub const SubAccountDeposit: Balance = 200 * CENTS;   // 53 bytes on-chain
    pub const MaxSubAccounts: u32 = 100;
    pub const MaxAdditionalFields: u32 = 100;
    pub const MaxRegistrars: u32 = 20;
}

impl pallet_identity::Config for Runtime {
    type RuntimeEvent = RuntimeEvent;
    type Currency = NativeCurrency;
    type BasicDeposit = BasicDeposit;
    type FieldDeposit = FieldDeposit;
    type SubAccountDeposit = SubAccountDeposit;
    type MaxSubAccounts = MaxSubAccounts;
    type MaxAdditionalFields = MaxAdditionalFields;
    type MaxRegistrars = MaxRegistrars;
    type Slashed = runtime_common::ToTreasury<Runtime, TreasuryAccount, NativeCurrency>;
    type ForceOrigin = EnsureRoot<AccountId>;
    type RegistrarOrigin = EnsureRoot<AccountId>;
    type WeightInfo = weights::pallet_identity::WeightInfo<Runtime>;
}

parameter_types! {
    // One storage item; key size 32, value size 8; .
    pub const ProxyDepositBase: Balance = deposit(1, 8);
    // Additional storage item size of 33 bytes.
    pub const ProxyDepositFactor: Balance = deposit(0, 33);
    pub const MaxProxies: u16 = 32;
    pub const MaxPending: u16 = 32;
    pub const AnnouncementDepositBase: Balance = deposit(1, 8);
    pub const AnnouncementDepositFactor: Balance = deposit(0, 66);
}

/// The type used to represent the kinds of proxying allowed.
#[derive(
    Copy,
    Clone,
    Eq,
    PartialEq,
    Ord,
    PartialOrd,
    codec::Encode,
    codec::Decode,
    sp_runtime::RuntimeDebug,
    codec::MaxEncodedLen,
    scale_info::TypeInfo,
)]
pub enum ProxyType {
    Any,
}

impl Default for ProxyType {
    fn default() -> Self {
        Self::Any
    }
}

impl InstanceFilter<RuntimeCall> for ProxyType {
    fn filter(&self, c: &RuntimeCall) -> bool {
        match self {
            // Nested calls get checked against this filter during
            // execution (i.e. not before) this will result in a
            // `BadOrigin` error if the proxy does not allow the call
            _ if matches!(c, RuntimeCall::Utility(..)) => true,
            ProxyType::Any => true,
        }
    }
    fn is_superset(&self, o: &Self) -> bool {
        match (self, o) {
            (x, y) if x == y => true,
            (ProxyType::Any, _) => true,
        }
    }
}

impl pallet_proxy::Config for Runtime {
    type RuntimeEvent = RuntimeEvent;
    type RuntimeCall = RuntimeCall;
    type Currency = NativeCurrency;
    type ProxyType = ProxyType;
    type ProxyDepositBase = ProxyDepositBase;
    type ProxyDepositFactor = ProxyDepositFactor;
    type MaxProxies = MaxProxies;
    type WeightInfo = weights::pallet_proxy::WeightInfo<Runtime>;
    type MaxPending = MaxPending;
    type CallHasher = BlakeTwo256;
    type AnnouncementDepositBase = AnnouncementDepositBase;
    type AnnouncementDepositFactor = AnnouncementDepositFactor;
}

impl vault_registry::Config for Runtime {
    type PalletId = VaultRegistryPalletId;
    type RuntimeEvent = RuntimeEvent;
    type Balance = Balance;
    type WeightInfo = weights::vault_registry::WeightInfo<Runtime>;
    type GetGriefingCollateralCurrencyId = GetNativeCurrencyId;
    type NominationApi = Nomination;
}

impl<C> frame_system::offchain::SendTransactionTypes<C> for Runtime
where
    RuntimeCall: From<C>,
{
    type OverarchingCall = RuntimeCall;
    type Extrinsic = UncheckedExtrinsic;
}

pub type OracleName = oracle::NameOf<Runtime>;

impl oracle::Config for Runtime {
    type RuntimeEvent = RuntimeEvent;
    type OnExchangeRateChange = (vault_registry::PoolManager<Runtime>, Loans);
    type WeightInfo = weights::oracle::WeightInfo<Runtime>;
    type MaxNameLength = ConstU32<255>;
}

parameter_types! {
    pub const MaxExpectedValue: UnsignedFixedPoint = UnsignedFixedPoint::from_inner(<UnsignedFixedPoint as FixedPointNumber>::DIV);
}

impl fee::Config for Runtime {
    type FeePalletId = FeePalletId;
    type WeightInfo = weights::fee::WeightInfo<Runtime>;
    type SignedFixedPoint = SignedFixedPoint;
    type SignedInner = SignedInner;
    type UnsignedFixedPoint = UnsignedFixedPoint;
    type UnsignedInner = UnsignedInner;
    type CapacityRewards = VaultCapacity;
    type VaultRewards = VaultRewards;
    type VaultStaking = VaultStaking;
    type OnSweep = currency::SweepFunds<Runtime, FeeAccount>;
    type MaxExpectedValue = MaxExpectedValue;
}

pub use issue::{Event as IssueEvent, IssueRequest};

impl issue::Config for Runtime {
    type TreasuryPalletId = TreasuryPalletId;
    type RuntimeEvent = RuntimeEvent;
    type BlockNumberToBalance = BlockNumberToBalance;
    type WeightInfo = weights::issue::WeightInfo<Runtime>;
}

pub use redeem::{Event as RedeemEvent, RedeemRequest};

impl redeem::Config for Runtime {
    type RuntimeEvent = RuntimeEvent;
    type WeightInfo = weights::redeem::WeightInfo<Runtime>;
}

pub use replace::{Event as ReplaceEvent, ReplaceRequest};

impl replace::Config for Runtime {
    type RuntimeEvent = RuntimeEvent;
    type WeightInfo = weights::replace::WeightInfo<Runtime>;
}

pub use nomination::Event as NominationEvent;

impl nomination::Config for Runtime {
    type RuntimeEvent = RuntimeEvent;
    type WeightInfo = weights::nomination::WeightInfo<Runtime>;
}

impl clients_info::Config for Runtime {
    type RuntimeEvent = RuntimeEvent;
    type WeightInfo = weights::clients_info::WeightInfo<Runtime>;
    type MaxNameLength = ConstU32<255>;
    type MaxUriLength = ConstU32<255>;
}

parameter_types! {
    pub const MaxNameLen: u32 = 128;
    pub const PauseTooLongNames: bool = false;
}

impl tx_pause::Config for Runtime {
    type RuntimeEvent = RuntimeEvent;
    type RuntimeCall = RuntimeCall;
    type PauseOrigin = EnsureRoot<AccountId>;
    type UnpauseOrigin = EnsureRoot<AccountId>;
    type WhitelistCallNames = Nothing;
    type MaxNameLen = MaxNameLen;
    type PauseTooLongNames = PauseTooLongNames;
    type WeightInfo = weights::tx_pause::WeightInfo<Runtime>;
}

impl loans::Config for Runtime {
    type RuntimeEvent = RuntimeEvent;
    type PalletId = LoansPalletId;
    type ReserveOrigin = EnsureRoot<AccountId>;
    type UpdateOrigin = EnsureRoot<AccountId>;
    type WeightInfo = weights::loans::WeightInfo<Runtime>;
    type UnixTime = Timestamp;
    type RewardAssetId = GetNativeCurrencyId;
    type ReferenceAssetId = GetWrappedCurrencyId;
    type OnExchangeRateChange = vault_registry::PoolManager<Runtime>;
}

construct_runtime! {
    pub enum Runtime where
        Block = Block,
        NodeBlock = primitives::Block,
        UncheckedExtrinsic = UncheckedExtrinsic
    {
        System: frame_system::{Pallet, Call, Storage, Config, Event<T>} = 0,
        Timestamp: pallet_timestamp::{Pallet, Call, Storage, Inherent} = 1,
        Sudo: pallet_sudo::{Pallet, Call, Storage, Config<T>, Event<T>} = 2,
        Utility: pallet_utility::{Pallet, Call, Event} = 3,
        TransactionPayment: pallet_transaction_payment::{Pallet, Storage, Event<T>} = 4,
        Scheduler: pallet_scheduler::{Pallet, Call, Storage, Event<T>} = 5,
        Preimage: pallet_preimage::{Pallet, Call, Storage, Event<T>} = 6,
        Multisig: pallet_multisig::{Pallet, Call, Storage, Event<T>} = 7,
        Identity: pallet_identity::{Pallet, Call, Storage, Event<T>} = 8,
        Proxy: pallet_proxy::{Pallet, Call, Storage, Event<T>} = 9,
        TxPause: tx_pause::{Pallet, Call, Storage, Event<T>} = 10,

        // # Tokens & Balances
        Currency: currency::{Pallet} = 20,
        Tokens: orml_tokens::{Pallet, Call, Storage, Config<T>, Event<T>} = 21,
        Supply: supply::{Pallet, Storage, Call, Event<T>, Config<T>} = 22,
        Vesting: orml_vesting::{Pallet, Storage, Call, Event<T>, Config<T>} = 23,
        AssetRegistry: orml_asset_registry::{Pallet, Storage, Call, Event<T>, Config<T>} = 24,

        Escrow: escrow::{Pallet, Call, Storage, Event<T>} = 30,
        EscrowAnnuity: annuity::<Instance1>::{Pallet, Call, Storage, Event<T>} = 31,
        EscrowRewards: reward::<Instance1>::{Pallet, Storage, Event<T>} = 32,

        VaultAnnuity: annuity::<Instance2>::{Pallet, Call, Storage, Event<T>} = 40,
        VaultRewards: reward::<Instance2>::{Pallet, Storage, Event<T>} = 41,
        VaultStaking: staking::{Pallet, Storage, Event<T>} = 42,
        VaultCapacity: reward::<Instance3>::{Pallet, Storage, Event<T>} = 43,

        Farming: farming::{Pallet, Call, Storage, Event<T>} = 44,
        FarmingRewards: reward::<Instance4>::{Pallet, Storage, Event<T>} = 45,

        // # Bitcoin SPV
        BTCRelay: btc_relay::{Pallet, Call, Config<T>, Storage, Event<T>} = 50,
        // Relay: 51

        // # Operational
        Security: security::{Pallet, Call, Config, Storage, Event<T>} = 60,
        VaultRegistry: vault_registry::{Pallet, Call, Config<T>, Storage, Event<T>, ValidateUnsigned} = 61,
        Oracle: oracle::{Pallet, Call, Config<T>, Storage, Event<T>} = 62,
        Issue: issue::{Pallet, Call, Config<T>, Storage, Event<T>} = 63,
        Redeem: redeem::{Pallet, Call, Config<T>, Storage, Event<T>} = 64,
        Replace: replace::{Pallet, Call, Config<T>, Storage, Event<T>} = 65,
        Fee: fee::{Pallet, Call, Config<T>, Storage} = 66,
        // Refund: 67
        Nomination: nomination::{Pallet, Call, Config, Storage, Event<T>} = 68,
        ClientsInfo: clients_info::{Pallet, Call, Storage, Event<T>} = 69,

        // # Governance
        Democracy: democracy::{Pallet, Call, Storage, Config<T>, Event<T>} = 70,
        TechnicalCommittee: pallet_collective::<Instance1>::{Pallet, Call, Storage, Origin<T>, Event<T>, Config<T>} = 71,
        TechnicalMembership: pallet_membership::{Pallet, Call, Storage, Event<T>, Config<T>} = 72,
        // Treasury: 73

        Authorship: pallet_authorship::{Pallet, Storage} = 80,
        CollatorSelection: collator_selection::{Pallet, Call, Storage, Event<T>, Config<T>} = 81,
        Session: pallet_session::{Pallet, Call, Storage, Event, Config<T>} = 82,
        Aura: pallet_aura::{Pallet, Storage, Config<T>} = 83,
        AuraExt: cumulus_pallet_aura_ext::{Pallet, Storage, Config} = 84,
        ParachainSystem: cumulus_pallet_parachain_system::{Pallet, Call, Config, Storage, Inherent, Event<T>} = 85,
        ParachainInfo: parachain_info::{Pallet, Storage, Config} = 86,

        // # XCM Helpers
        XcmpQueue: cumulus_pallet_xcmp_queue::{Pallet, Call, Storage, Event<T>} = 90,
        PolkadotXcm: pallet_xcm::{Pallet, Call, Storage, Event<T>, Origin, Config} = 91,
        CumulusXcm: cumulus_pallet_xcm::{Pallet, Call, Event<T>, Origin} = 92,
        DmpQueue: cumulus_pallet_dmp_queue::{Pallet, Call, Storage, Event<T>} = 93,

        XTokens: orml_xtokens::{Pallet, Storage, Call, Event<T>} = 94,
        UnknownTokens: orml_unknown_tokens::{Pallet, Storage, Event} = 95,

        // # Lending & AMM
        Loans: loans::{Pallet, Call, Storage, Event<T>, Config} = 100,
        DexGeneral: dex_general::{Pallet, Call, Storage, Event<T>} = 101,
        DexStable: dex_stable::{Pallet, Call, Storage, Event<T>}  = 102,
        DexSwapRouter: dex_swap_router::{Pallet, Call, Event<T>} = 103,
    }
}

/// The address format for describing accounts.
pub type Address = AccountId;
/// Block header type as expected by this runtime.
pub type Header = generic::Header<BlockNumber, BlakeTwo256>;
/// Block type as expected by this runtime.
pub type Block = generic::Block<Header, UncheckedExtrinsic>;
/// A Block signed with a Justification
pub type SignedBlock = generic::SignedBlock<Block>;
/// BlockId type as expected by this runtime.
pub type BlockId = generic::BlockId<Block>;
/// The SignedExtension to the basic transaction logic.
pub type SignedExtra = (
    frame_system::CheckSpecVersion<Runtime>,
    frame_system::CheckTxVersion<Runtime>,
    frame_system::CheckGenesis<Runtime>,
    frame_system::CheckEra<Runtime>,
    frame_system::CheckNonce<Runtime>,
    frame_system::CheckWeight<Runtime>,
    pallet_transaction_payment::ChargeTransactionPayment<Runtime>,
);
/// Unchecked extrinsic type as expected by this runtime.
pub type UncheckedExtrinsic = generic::UncheckedExtrinsic<Address, RuntimeCall, Signature, SignedExtra>;
/// Extrinsic type that has already been checked.
pub type CheckedExtrinsic = generic::CheckedExtrinsic<AccountId, RuntimeCall, SignedExtra>;
/// Executive: handles dispatch to the various modules.
pub type Executive =
    frame_executive::Executive<Runtime, Block, frame_system::ChainContext<Runtime>, Runtime, AllPalletsWithSystem>;

#[cfg(feature = "runtime-benchmarks")]
#[macro_use]
extern crate frame_benchmarking;

#[cfg(feature = "runtime-benchmarks")]
mod benches {
    define_benchmarks!(
        [pallet_timestamp, Timestamp]
        [pallet_utility, Utility]
        [pallet_scheduler, Scheduler]
        [pallet_preimage, Preimage]
        [pallet_multisig, Multisig]
        [pallet_identity, Identity]
        [pallet_proxy, Proxy]
        [tx_pause, TxPause]
        [issue, Issue]
        [supply, Supply]
        [escrow, Escrow]
        [annuity, EscrowAnnuity]
        [annuity, VaultAnnuity]
        [farming, Farming]
        [btc_relay, BTCRelay]
        [security, Security]
        [vault_registry, VaultRegistry]
        [oracle, Oracle]
        [fee, Fee]
        [nomination, Nomination]
        [clients_info, ClientsInfo]
        [collator_selection, CollatorSelection]
        [pallet_collective, TechnicalCommittee]
        [pallet_membership, TechnicalMembership]
        [cumulus_pallet_xcmp_queue, XcmpQueue]
        [pallet_xcm, PolkadotXcm]
        [loans, Loans]
        [dex_general, DexGeneral]
        [dex_stable, DexStable]
        [dex_swap_router, DexSwapRouter]
        [democracy, Democracy]
        [frame_system, frame_system_benchmarking::Pallet::<Runtime>]
        [orml_tokens, runtime_common::benchmarking::orml_tokens::Pallet::<Runtime>]
<<<<<<< HEAD
        [replace, Replace]
=======
        [redeem, Redeem]
>>>>>>> f5adf9fd
    );
}

#[cfg(not(feature = "disable-runtime-api"))]
impl_runtime_apis! {
    impl sp_api::Core<Block> for Runtime {
        fn version() -> RuntimeVersion {
            VERSION
        }

        fn execute_block(block: Block) {
            Executive::execute_block(block)
        }

        fn initialize_block(header: &<Block as BlockT>::Header) {
            Executive::initialize_block(header)
        }
    }

    impl sp_api::Metadata<Block> for Runtime {
        fn metadata() -> OpaqueMetadata {
            OpaqueMetadata::new(Runtime::metadata().into())
        }
    }

    impl sp_block_builder::BlockBuilder<Block> for Runtime {
        fn apply_extrinsic(extrinsic: <Block as BlockT>::Extrinsic) -> ApplyExtrinsicResult {
            Executive::apply_extrinsic(extrinsic)
        }

        fn finalize_block() -> <Block as BlockT>::Header {
            Executive::finalize_block()
        }

        fn inherent_extrinsics(data: sp_inherents::InherentData) -> Vec<<Block as BlockT>::Extrinsic> {
            data.create_extrinsics()
        }

        fn check_inherents(
            block: Block,
            data: sp_inherents::InherentData,
        ) -> sp_inherents::CheckInherentsResult {
            data.check_extrinsics(&block)
        }
    }

    impl sp_transaction_pool::runtime_api::TaggedTransactionQueue<Block> for Runtime {
        fn validate_transaction(
            source: TransactionSource,
            tx: <Block as BlockT>::Extrinsic,
            block_hash: <Block as BlockT>::Hash,
        ) -> TransactionValidity {
            Executive::validate_transaction(source, tx, block_hash)
        }
    }

    impl sp_offchain::OffchainWorkerApi<Block> for Runtime {
        fn offchain_worker(header: &<Block as BlockT>::Header) {
            Executive::offchain_worker(header)
        }
    }

    impl sp_session::SessionKeys<Block> for Runtime {
        fn decode_session_keys(
            encoded: Vec<u8>,
        ) -> Option<Vec<(Vec<u8>, sp_core::crypto::KeyTypeId)>> {
            SessionKeys::decode_into_raw_public_keys(&encoded)
        }

        fn generate_session_keys(seed: Option<Vec<u8>>) -> Vec<u8> {
            SessionKeys::generate(seed)
        }
    }

    impl sp_consensus_aura::AuraApi<Block, AuraId> for Runtime {
        fn slot_duration() -> sp_consensus_aura::SlotDuration {
            sp_consensus_aura::SlotDuration::from_millis(Aura::slot_duration())
        }

        fn authorities() -> Vec<AuraId> {
            Aura::authorities().into_inner()
        }
    }

    impl cumulus_primitives_core::CollectCollationInfo<Block> for Runtime {
        fn collect_collation_info(header: &<Block as BlockT>::Header) -> cumulus_primitives_core::CollationInfo {
            ParachainSystem::collect_collation_info(header)
        }
    }

    impl frame_system_rpc_runtime_api::AccountNonceApi<Block, AccountId, Nonce> for Runtime {
        fn account_nonce(account: AccountId) -> Nonce {
            System::account_nonce(account)
        }
    }

    impl pallet_transaction_payment_rpc_runtime_api::TransactionPaymentApi<Block, Balance> for Runtime {
        fn query_info(
            uxt: <Block as BlockT>::Extrinsic,
            len: u32,
        ) -> pallet_transaction_payment_rpc_runtime_api::RuntimeDispatchInfo<Balance> {
            TransactionPayment::query_info(uxt, len)
        }

        fn query_fee_details(
            uxt: <Block as BlockT>::Extrinsic,
            len: u32,
        ) -> pallet_transaction_payment_rpc_runtime_api::FeeDetails<Balance> {
            TransactionPayment::query_fee_details(uxt, len)
        }

        fn query_weight_to_fee(weight: Weight) -> Balance {
            TransactionPayment::weight_to_fee(weight)
        }

        fn query_length_to_fee(length: u32) -> Balance {
            TransactionPayment::length_to_fee(length)
        }
    }

    #[cfg(feature = "runtime-benchmarks")]
    impl frame_benchmarking::Benchmark<Block> for Runtime {
        fn benchmark_metadata(extra: bool) -> (
            Vec<frame_benchmarking::BenchmarkList>,
            Vec<frame_support::traits::StorageInfo>,
        ) {
            use frame_benchmarking::{Benchmarking, BenchmarkList};
            use frame_support::traits::StorageInfoTrait;

            let mut list = Vec::<BenchmarkList>::new();
            list_benchmarks!(list, extra);

            let storage_info = AllPalletsWithSystem::storage_info();

            return (list, storage_info)
        }

        fn dispatch_benchmark(
            config: frame_benchmarking::BenchmarkConfig
        ) -> Result<Vec<frame_benchmarking::BenchmarkBatch>, sp_runtime::RuntimeString> {
            use frame_benchmarking::{Benchmarking, BenchmarkBatch, TrackedStorageKey};
            impl frame_system_benchmarking::Config for Runtime {}
            impl  runtime_common::benchmarking::orml_tokens::Config for Runtime {}

            use frame_support::traits::WhitelistedStorageKeys;
            let mut whitelist: Vec<TrackedStorageKey> = AllPalletsWithSystem::whitelisted_storage_keys();

            // Treasury Account
            // TODO: this is manual for now, someday we might be able to use a
            // macro for this particular key
            let treasury_key = frame_system::Account::<Runtime>::hashed_key_for(TreasuryAccount::get());
            whitelist.push(treasury_key.to_vec().into());

            let mut batches = Vec::<BenchmarkBatch>::new();
            let params = (&config, &whitelist);
            add_benchmarks!(params, batches);
            Ok(batches)
        }
    }

    impl btc_relay_rpc_runtime_api::BtcRelayApi<
        Block,
        H256Le,
    > for Runtime {
        fn verify_block_header_inclusion(block_hash: H256Le) -> Result<(), DispatchError> {
            BTCRelay::verify_block_header_inclusion(block_hash, None).map(|_| ())
        }
    }

    impl oracle_rpc_runtime_api::OracleApi<
        Block,
        Balance,
        CurrencyId
    > for Runtime {
        fn wrapped_to_collateral( amount: BalanceWrapper<Balance>, currency_id: CurrencyId) -> Result<BalanceWrapper<Balance>, DispatchError> {
            let result = Oracle::wrapped_to_collateral(amount.amount, currency_id)?;
            Ok(BalanceWrapper{amount:result})
        }

        fn collateral_to_wrapped(amount: BalanceWrapper<Balance>, currency_id: CurrencyId) -> Result<BalanceWrapper<Balance>, DispatchError> {
            let result = Oracle::collateral_to_wrapped(amount.amount, currency_id)?;
            Ok(BalanceWrapper{amount:result})
        }
    }

    impl vault_registry_rpc_runtime_api::VaultRegistryApi<
        Block,
        VaultId,
        Balance,
        UnsignedFixedPoint,
        CurrencyId,
        AccountId,
    > for Runtime {
        fn get_vault_collateral(vault_id: VaultId) -> Result<BalanceWrapper<Balance>, DispatchError> {
            let result = VaultRegistry::compute_collateral(&vault_id)?;
            Ok(BalanceWrapper{amount:result.amount()})
        }

        fn get_vaults_by_account_id(account_id: AccountId) -> Result<Vec<VaultId>, DispatchError> {
            VaultRegistry::get_vaults_by_account_id(account_id)
        }

        fn get_vault_total_collateral(vault_id: VaultId) -> Result<BalanceWrapper<Balance>, DispatchError> {
            let result = VaultRegistry::get_backing_collateral(&vault_id)?;
            Ok(BalanceWrapper{amount:result.amount()})
        }

        fn get_premium_redeem_vaults() -> Result<Vec<(VaultId, BalanceWrapper<Balance>)>, DispatchError> {
            let result = VaultRegistry::get_premium_redeem_vaults()?;
            Ok(result.iter().map(|v| (v.0.clone(), BalanceWrapper{amount:v.1.amount()})).collect())
        }

        fn get_vaults_with_issuable_tokens() -> Result<Vec<(VaultId, BalanceWrapper<Balance>)>, DispatchError> {
            let result = VaultRegistry::get_vaults_with_issuable_tokens()?;
            Ok(result.into_iter().map(|v| (v.0, BalanceWrapper{amount:v.1.amount()})).collect())
        }

        fn get_vaults_with_redeemable_tokens() -> Result<Vec<(VaultId, BalanceWrapper<Balance>)>, DispatchError> {
            let result = VaultRegistry::get_vaults_with_redeemable_tokens()?;
            Ok(result.into_iter().map(|v| (v.0, BalanceWrapper{amount:v.1.amount()})).collect())
        }

        fn get_issuable_tokens_from_vault(vault: VaultId) -> Result<BalanceWrapper<Balance>, DispatchError> {
            let result = VaultRegistry::get_issuable_tokens_from_vault(&vault)?;
            Ok(BalanceWrapper{amount:result.amount()})
        }

        fn get_collateralization_from_vault(vault: VaultId, only_issued: bool) -> Result<UnsignedFixedPoint, DispatchError> {
            VaultRegistry::get_collateralization_from_vault(vault, only_issued)
        }

        fn get_collateralization_from_vault_and_collateral(vault: VaultId, collateral: BalanceWrapper<Balance>, only_issued: bool) -> Result<UnsignedFixedPoint, DispatchError> {
            let amount = Amount::new(collateral.amount, vault.collateral_currency());
            VaultRegistry::get_collateralization_from_vault_and_collateral(vault, &amount, only_issued)
        }

        fn get_required_collateral_for_wrapped(amount_btc: BalanceWrapper<Balance>, currency_id: CurrencyId) -> Result<BalanceWrapper<Balance>, DispatchError> {
            let amount_btc = Amount::new(amount_btc.amount, GetWrappedCurrencyId::get());
            let result = VaultRegistry::get_required_collateral_for_wrapped(&amount_btc, currency_id)?;
            Ok(BalanceWrapper{amount:result.amount()})
        }

        fn get_required_collateral_for_vault(vault_id: VaultId) -> Result<BalanceWrapper<Balance>, DispatchError> {
            let result = VaultRegistry::get_required_collateral_for_vault(vault_id)?;
            Ok(BalanceWrapper{amount:result.amount()})
        }
    }

    impl escrow_rpc_runtime_api::EscrowApi<
        Block,
        AccountId,
        BlockNumber,
        Balance
    > for Runtime {
        fn balance_at(account_id: AccountId, height: Option<BlockNumber>) -> BalanceWrapper<Balance> {
            BalanceWrapper{amount: Escrow::balance_at(&account_id, height)}
        }

        fn total_supply(height: Option<BlockNumber>) -> BalanceWrapper<Balance> {
            BalanceWrapper{amount: Escrow::total_supply(height)}
        }
    }

    impl reward_rpc_runtime_api::RewardApi<
        Block,
        AccountId,
        VaultId,
        CurrencyId,
        Balance,
        BlockNumber,
        UnsignedFixedPoint
    > for Runtime {
        fn compute_escrow_reward(account_id: AccountId, currency_id: CurrencyId) -> Result<BalanceWrapper<Balance>, DispatchError> {
            let amount = <EscrowRewards as reward::RewardsApi<(), AccountId, Balance>>::compute_reward(&(), &account_id, currency_id)?;
            let balance = BalanceWrapper::<Balance> { amount };
            Ok(balance)
        }

        fn compute_farming_reward(account_id: AccountId, pool_currency_id: CurrencyId, reward_currency_id: CurrencyId) -> Result<BalanceWrapper<Balance>, DispatchError> {
            let amount = <FarmingRewards as reward::RewardsApi<CurrencyId, AccountId, Balance>>::compute_reward(&pool_currency_id, &account_id, reward_currency_id)?;
            let balance = BalanceWrapper::<Balance> { amount };
            Ok(balance)
        }

        fn compute_vault_reward(vault_id: VaultId, currency_id: CurrencyId) -> Result<BalanceWrapper<Balance>, DispatchError> {
            let amount = Fee::compute_vault_rewards(&vault_id, &vault_id.account_id, currency_id)?.amount();
            let balance = BalanceWrapper::<Balance> { amount };
            Ok(balance)
        }

        fn estimate_escrow_reward_rate(
            account_id: AccountId,
            amount: Option<Balance>,
            lock_time: Option<BlockNumber>,
        ) -> Result<UnsignedFixedPoint, DispatchError> {
            // withdraw previous rewards
            <EscrowRewards as reward::RewardsApi<(), AccountId, Balance>>::withdraw_reward(&(), &account_id, NATIVE_CURRENCY_ID)?;
            // increase amount and/or lock_time
            Escrow::round_height_and_deposit_for(&account_id, amount.unwrap_or_default(), lock_time.unwrap_or_default())?;
            // distribute rewards accrued over block count
            let reward = EscrowAnnuity::min_reward_per_block().saturating_mul(YEARS.into());
            <EscrowRewards as reward::RewardsApi<(), AccountId, Balance>>::distribute_reward(&(), NATIVE_CURRENCY_ID, reward)?;
            let received = <EscrowRewards as reward::RewardsApi<(), AccountId, Balance>>::compute_reward(&(), &account_id, NATIVE_CURRENCY_ID)?;
            // NOTE: total_locked is same currency as rewards
            let total_locked = Escrow::locked_balance(&account_id).amount;
            // rate is received / total_locked
            Ok(UnsignedFixedPoint::checked_from_rational(received, total_locked).unwrap_or_default())
        }

        fn estimate_farming_reward(
            account_id: AccountId,
            pool_currency_id: CurrencyId,
            reward_currency_id: CurrencyId,
        ) -> Result<BalanceWrapper<Balance>, DispatchError> {
            <FarmingRewards as reward::RewardsApi<CurrencyId, AccountId, Balance>>::withdraw_reward(&pool_currency_id, &account_id, reward_currency_id)?;
            <FarmingRewards as reward::RewardsApi<CurrencyId, AccountId, Balance>>::distribute_reward(&pool_currency_id, reward_currency_id, Farming::total_rewards(&pool_currency_id, &reward_currency_id))?;
            let amount = <FarmingRewards as reward::RewardsApi<CurrencyId, AccountId, Balance>>::compute_reward(&pool_currency_id, &account_id, reward_currency_id)?;
            let balance = BalanceWrapper::<Balance> { amount };
            Ok(balance)
        }

        fn estimate_vault_reward_rate(
            vault_id: VaultId,
        ) -> Result<UnsignedFixedPoint, DispatchError> {
            runtime_common::estimate_vault_reward_rate::<Runtime, VaultAnnuityInstance, VaultStaking, VaultCapacity, _>(vault_id)
        }
    }


    impl issue_rpc_runtime_api::IssueApi<
        Block,
        AccountId,
        H256,
        IssueRequest<AccountId, BlockNumber, Balance, CurrencyId>
    > for Runtime {
        fn get_issue_requests(account_id: AccountId) -> Vec<H256> {
            Issue::get_issue_requests_for_account(account_id)
        }

        fn get_vault_issue_requests(vault_id: AccountId) -> Vec<H256> {
            Issue::get_issue_requests_for_vault(vault_id)
        }
    }

    impl redeem_rpc_runtime_api::RedeemApi<
        Block,
        AccountId,
        H256,
        RedeemRequest<AccountId, BlockNumber, Balance, CurrencyId>
    > for Runtime {
        fn get_redeem_requests(account_id: AccountId) -> Vec<H256> {
            Redeem::get_redeem_requests_for_account(account_id)
        }

        fn get_vault_redeem_requests(account_id: AccountId) -> Vec<H256> {
            Redeem::get_redeem_requests_for_vault(account_id)
        }
    }

    impl replace_rpc_runtime_api::ReplaceApi<
        Block,
        AccountId,
        H256,
        ReplaceRequest<AccountId, BlockNumber, Balance, CurrencyId>
    > for Runtime {
        fn get_old_vault_replace_requests(vault_id: AccountId) -> Vec<H256> {
            Replace::get_replace_requests_for_old_vault(vault_id)
        }

        fn get_new_vault_replace_requests(vault_id: AccountId) -> Vec<H256> {
            Replace::get_replace_requests_for_new_vault(vault_id)
        }
    }

    impl loans_rpc_runtime_api::LoansApi<
        Block,
        AccountId,
        Balance,
    > for Runtime {
        fn get_account_liquidity(account: AccountId) -> Result<(Liquidity, Shortfall), DispatchError> {
            Loans::get_account_liquidity(&account)
            .and_then(|liquidity| liquidity.to_rpc_tuple())
        }

        fn get_market_status(asset_id: CurrencyId) -> Result<(Rate, Rate, Rate, Ratio, Balance, Balance, FixedU128), DispatchError> {
            Loans::get_market_status(asset_id)
        }

        fn get_liquidation_threshold_liquidity(account: AccountId) -> Result<(Liquidity, Shortfall), DispatchError> {
            Loans::get_account_liquidation_threshold_liquidity(&account)
            .and_then(|liquidity| liquidity.to_rpc_tuple())
        }
    }

    impl dex_general_rpc_runtime_api::DexGeneralApi<Block, AccountId, CurrencyId> for Runtime {
        fn get_pair_by_asset_id(
            asset_0: CurrencyId,
            asset_1: CurrencyId
        ) -> Option<dex_general::PairInfo<AccountId, dex_general::AssetBalance, CurrencyId>> {
            DexGeneral::get_pair_by_asset_id(asset_0, asset_1)
        }

        fn get_amount_in_price(
            supply: dex_general::AssetBalance,
            path: Vec<CurrencyId>
        ) -> dex_general::AssetBalance {
            DexGeneral::desired_in_amount(supply, path)
        }

        fn get_amount_out_price(
            supply: dex_general::AssetBalance,
            path: Vec<CurrencyId>
        ) -> dex_general::AssetBalance {
            DexGeneral::supply_out_amount(supply, path)
        }

        fn get_estimate_lptoken(
            asset_0: CurrencyId,
            asset_1: CurrencyId,
            amount_0_desired: dex_general::AssetBalance,
            amount_1_desired: dex_general::AssetBalance,
            amount_0_min: dex_general::AssetBalance,
            amount_1_min: dex_general::AssetBalance,
        ) -> dex_general::AssetBalance{
            DexGeneral::get_estimate_lptoken(
                asset_0,
                asset_1,
                amount_0_desired,
                amount_1_desired,
                amount_0_min,
                amount_1_min
            )
        }

        fn calculate_remove_liquidity(
            asset_0: CurrencyId,
            asset_1: CurrencyId,
            amount: dex_general::AssetBalance,
        ) -> Option<(dex_general::AssetBalance, dex_general::AssetBalance)> {
            DexGeneral::calculate_remove_liquidity(
                asset_0,
                asset_1,
                amount,
            )
        }
    }

    impl dex_stable_rpc_runtime_api::DexStableApi<Block, CurrencyId, Balance, AccountId, StablePoolId> for Runtime {
        fn get_virtual_price(pool_id: StablePoolId) -> Balance {
            DexStable::get_virtual_price(pool_id)
        }

        fn get_a(pool_id: StablePoolId) -> Balance {
            DexStable::get_a(pool_id)
        }

        fn get_a_precise(pool_id: StablePoolId) -> Balance {
            DexStable::get_a(pool_id) * 100
        }

        fn get_currencies(pool_id: StablePoolId) -> Vec<CurrencyId> {
            DexStable::get_currencies(pool_id)
        }

        fn get_currency(pool_id: StablePoolId, index: u32) -> Option<CurrencyId> {
            DexStable::get_currency(pool_id, index)
        }

        fn get_lp_currency(pool_id: StablePoolId) -> Option<CurrencyId> {
            DexStable::get_lp_currency(pool_id)
        }

        fn get_currency_precision_multipliers(pool_id: StablePoolId) -> Vec<Balance> {
            DexStable::get_currency_precision_multipliers(pool_id)
        }

        fn get_currency_balances(pool_id: StablePoolId) -> Vec<Balance> {
            DexStable::get_currency_balances(pool_id)
        }

        fn get_number_of_currencies(pool_id: StablePoolId) -> u32 {
            DexStable::get_number_of_currencies(pool_id)
        }

        fn get_admin_balances(pool_id: StablePoolId) -> Vec<Balance> {
            DexStable::get_admin_balances(pool_id)
        }

        fn calculate_currency_amount(pool_id: StablePoolId, amounts: Vec<Balance>, deposit: bool) -> Balance {
            use dex_stable::traits::StableAmmApi;
            DexStable::stable_amm_calculate_currency_amount(pool_id, &amounts, deposit).unwrap_or_default()
        }

        fn calculate_swap(pool_id: StablePoolId, in_index: u32, out_index: u32, in_amount: Balance) -> Balance {
            use dex_stable::traits::StableAmmApi;
            DexStable::stable_amm_calculate_swap_amount(pool_id, in_index as usize, out_index as usize, in_amount).unwrap_or_default()
        }

        fn calculate_remove_liquidity(pool_id: StablePoolId, amount: Balance) -> Vec<Balance> {
            use dex_stable::traits::StableAmmApi;
            DexStable::stable_amm_calculate_remove_liquidity(pool_id, amount).unwrap_or_default()
        }

        fn calculate_remove_liquidity_one_currency(pool_id: StablePoolId, amount: Balance, index: u32) -> Balance {
            use dex_stable::traits::StableAmmApi;
            DexStable::stable_amm_calculate_remove_liquidity_one_currency(pool_id, amount, index).unwrap_or_default()
        }
    }

    #[cfg(feature = "try-runtime")]
    impl frame_try_runtime::TryRuntime<Block> for Runtime {
        fn on_runtime_upgrade(checks: frame_try_runtime::UpgradeCheckSelect) -> (Weight, Weight) {
            // NOTE: intentional unwrap: we don't want to propagate the error backwards, and want to
            // have a backtrace here. If any of the pre/post migration checks fail, we shall stop
            // right here and right now.
            let weight = Executive::try_runtime_upgrade(checks).unwrap();
            (weight, RuntimeBlockWeights::get().max_block)
        }

        fn execute_block(
            block: Block,
            state_root_check: bool,
            signature_check: bool,
            select: frame_try_runtime::TryStateSelect
        ) -> Weight {
            // NOTE: intentional unwrap: we don't want to propagate the error backwards, and want to
            // have a backtrace here.
            Executive::try_execute_block(block, state_root_check, signature_check, select).expect("execute-block failed")
        }
    }
}

struct CheckInherents;

impl cumulus_pallet_parachain_system::CheckInherents<Block> for CheckInherents {
    fn check_inherents(
        block: &Block,
        relay_state_proof: &cumulus_pallet_parachain_system::RelayChainStateProof,
    ) -> sp_inherents::CheckInherentsResult {
        let relay_chain_slot = relay_state_proof
            .read_slot()
            .expect("Could not read the relay chain slot from the proof");

        let inherent_data = cumulus_primitives_timestamp::InherentDataProvider::from_relay_chain_slot_and_duration(
            relay_chain_slot,
            sp_std::time::Duration::from_secs(6),
        )
        .create_inherent_data()
        .expect("Could not create the timestamp inherent data");

        inherent_data.check_extrinsics(&block)
    }
}

cumulus_pallet_parachain_system::register_validate_block! {
    Runtime = Runtime,
    BlockExecutor = cumulus_pallet_aura_ext::BlockExecutor::<Runtime, Executive>,
    CheckInherents = CheckInherents,
}<|MERGE_RESOLUTION|>--- conflicted
+++ resolved
@@ -1313,11 +1313,8 @@
         [democracy, Democracy]
         [frame_system, frame_system_benchmarking::Pallet::<Runtime>]
         [orml_tokens, runtime_common::benchmarking::orml_tokens::Pallet::<Runtime>]
-<<<<<<< HEAD
         [replace, Replace]
-=======
         [redeem, Redeem]
->>>>>>> f5adf9fd
     );
 }
 
