#![cfg_attr(not(feature = "std"), no_std)]

use bitcoin::{Address as BtcAddress, PublicKey as BtcPublicKey};
use bstringify::bstringify;
use codec::{Decode, Encode, MaxEncodedLen};
use scale_info::TypeInfo;
#[cfg(feature = "std")]
use serde::{Deserialize, Deserializer, Serialize, Serializer};
pub use sp_core::H256;
pub use sp_runtime::OpaqueExtrinsic as UncheckedExtrinsic;
use sp_runtime::{
    generic,
    traits::{BlakeTwo256, IdentifyAccount, Verify},
    FixedI128, FixedPointNumber, FixedU128, MultiSignature, Permill, RuntimeDebug,
};
use sp_std::{
    convert::{TryFrom, TryInto},
    prelude::*,
};

pub use bitcoin::types::H256Le;

pub const BITCOIN_TESTNET: &str = "bitcoin-testnet";
pub const BITCOIN_MAINNET: &str = "bitcoin-mainnet";
pub const BITCOIN_REGTEST: &str = "bitcoin-regtest";

pub trait BalanceToFixedPoint<FixedPoint> {
    fn to_fixed(self) -> Option<FixedPoint>;
}

impl BalanceToFixedPoint<SignedFixedPoint> for Balance {
    fn to_fixed(self) -> Option<SignedFixedPoint> {
        SignedFixedPoint::checked_from_integer(
            TryInto::<<SignedFixedPoint as FixedPointNumber>::Inner>::try_into(self).ok()?,
        )
    }
}

pub trait TruncateFixedPointToInt: FixedPointNumber {
    /// take a fixed point number and turns it into the truncated inner representation,
    /// e.g. FixedU128(1.23) -> 1u128
    fn truncate_to_inner(&self) -> Option<<Self as FixedPointNumber>::Inner>;
}

impl TruncateFixedPointToInt for SignedFixedPoint {
    fn truncate_to_inner(&self) -> Option<Self::Inner> {
        self.into_inner().checked_div(SignedFixedPoint::accuracy())
    }
}

impl TruncateFixedPointToInt for UnsignedFixedPoint {
    fn truncate_to_inner(&self) -> Option<<Self as FixedPointNumber>::Inner> {
        self.into_inner().checked_div(UnsignedFixedPoint::accuracy())
    }
}

#[derive(Encode, Decode, Clone, PartialEq, Eq, Debug, PartialOrd, Ord, TypeInfo, MaxEncodedLen)]
#[cfg_attr(feature = "std", derive(Serialize, Deserialize, std::hash::Hash))]
pub struct VaultCurrencyPair<CurrencyId: Copy> {
    pub collateral: CurrencyId,
    pub wrapped: CurrencyId,
}

#[derive(Encode, Decode, Clone, PartialEq, Eq, Debug, PartialOrd, Ord, TypeInfo, MaxEncodedLen)]
#[cfg_attr(feature = "std", derive(Serialize, Deserialize, std::hash::Hash))]
pub struct VaultId<AccountId, CurrencyId: Copy> {
    pub account_id: AccountId,
    pub currencies: VaultCurrencyPair<CurrencyId>,
}

impl<AccountId, CurrencyId: Copy> VaultId<AccountId, CurrencyId> {
    pub fn new(account_id: AccountId, collateral_currency: CurrencyId, wrapped_currency: CurrencyId) -> Self {
        Self {
            account_id,
            currencies: VaultCurrencyPair::<CurrencyId> {
                collateral: collateral_currency,
                wrapped: wrapped_currency,
            },
        }
    }

    pub fn collateral_currency(&self) -> CurrencyId {
        self.currencies.collateral
    }

    pub fn wrapped_currency(&self) -> CurrencyId {
        self.currencies.wrapped
    }
}

pub mod issue {
    use super::*;

    #[derive(Encode, Decode, Clone, PartialEq, TypeInfo, MaxEncodedLen)]
    #[cfg_attr(feature = "std", derive(Debug, Serialize, Deserialize))]
    #[cfg_attr(feature = "std", serde(rename_all = "camelCase"))]
    pub enum IssueRequestStatus {
        /// opened, but not yet executed or cancelled
        Pending,
        /// payment was received
        Completed,
        /// payment was not received, vault may receive griefing collateral
        Cancelled,
    }

    impl Default for IssueRequestStatus {
        fn default() -> Self {
            IssueRequestStatus::Pending
        }
    }

    // Due to a known bug in serde we need to specify how u128 is (de)serialized.
    // See https://github.com/paritytech/substrate/issues/4641
    #[derive(Encode, Decode, Clone, PartialEq, TypeInfo, MaxEncodedLen)]
    #[cfg_attr(feature = "std", derive(Debug, Serialize, Deserialize))]
    pub struct IssueRequest<AccountId, BlockNumber, Balance, CurrencyId: Copy> {
        /// the vault associated with this issue request
        pub vault: VaultId<AccountId, CurrencyId>,
        /// the *active* block height when this request was opened
        pub opentime: BlockNumber,
        /// the issue period when this request was opened
        pub period: BlockNumber,
        #[cfg_attr(feature = "std", serde(bound(deserialize = "Balance: std::str::FromStr")))]
        #[cfg_attr(feature = "std", serde(deserialize_with = "deserialize_from_string"))]
        #[cfg_attr(feature = "std", serde(bound(serialize = "Balance: std::fmt::Display")))]
        #[cfg_attr(feature = "std", serde(serialize_with = "serialize_as_string"))]
        /// the collateral held for spam prevention
        pub griefing_collateral: Balance,
        #[cfg_attr(feature = "std", serde(bound(deserialize = "Balance: std::str::FromStr")))]
        #[cfg_attr(feature = "std", serde(deserialize_with = "deserialize_from_string"))]
        #[cfg_attr(feature = "std", serde(bound(serialize = "Balance: std::fmt::Display")))]
        #[cfg_attr(feature = "std", serde(serialize_with = "serialize_as_string"))]
        /// the number of tokens that will be transferred to the user (as such, this does not include the fee)
        pub amount: Balance,
        #[cfg_attr(feature = "std", serde(bound(deserialize = "Balance: std::str::FromStr")))]
        #[cfg_attr(feature = "std", serde(deserialize_with = "deserialize_from_string"))]
        #[cfg_attr(feature = "std", serde(bound(serialize = "Balance: std::fmt::Display")))]
        #[cfg_attr(feature = "std", serde(serialize_with = "serialize_as_string"))]
        /// the number of tokens that will be transferred to the fee pool
        pub fee: Balance,
        /// the account issuing tokens
        pub requester: AccountId,
        /// the vault's Bitcoin deposit address
        pub btc_address: BtcAddress,
        /// the vault's Bitcoin public key (when this request was made)
        pub btc_public_key: BtcPublicKey,
        /// the highest recorded height in the BTC-Relay (at time of opening)
        pub btc_height: u32,
        /// the status of this issue request
        pub status: IssueRequestStatus,
    }
}

#[cfg(feature = "std")]
fn serialize_as_string<S: Serializer, T: std::fmt::Display>(t: &T, serializer: S) -> Result<S::Ok, S::Error> {
    serializer.serialize_str(&t.to_string())
}

#[cfg(feature = "std")]
fn deserialize_from_string<'de, D: Deserializer<'de>, T: std::str::FromStr>(deserializer: D) -> Result<T, D::Error> {
    let s = String::deserialize(deserializer)?;
    s.parse::<T>()
        .map_err(|_| serde::de::Error::custom("Parse from string failed"))
}

pub mod redeem {
    use super::*;

    #[derive(Encode, Decode, Clone, Eq, PartialEq, TypeInfo, MaxEncodedLen)]
    #[cfg_attr(feature = "std", derive(Debug, Serialize, Deserialize))]
    #[cfg_attr(feature = "std", serde(rename_all = "camelCase"))]
    pub enum RedeemRequestStatus {
        /// opened, but not yet executed or cancelled
        Pending,
        /// successfully executed with a valid payment from the vault
        Completed,
        /// bool=true indicates that the vault minted tokens for the amount that the redeemer burned
        Reimbursed(bool),
        /// user received compensation, but is retrying the redeem with another vault
        Retried,
    }

    impl Default for RedeemRequestStatus {
        fn default() -> Self {
            RedeemRequestStatus::Pending
        }
    }

    // Due to a known bug in serde we need to specify how u128 is (de)serialized.
    // See https://github.com/paritytech/substrate/issues/4641
    #[derive(Encode, Decode, Clone, PartialEq, TypeInfo, MaxEncodedLen)]
    #[cfg_attr(feature = "std", derive(Debug, Serialize, Deserialize))]
    pub struct RedeemRequest<AccountId, BlockNumber, Balance, CurrencyId: Copy> {
        /// the vault associated with this redeem request
        pub vault: VaultId<AccountId, CurrencyId>,
        /// the *active* block height when this request was opened
        pub opentime: BlockNumber,
        /// the redeem period when this request was opened
        pub period: BlockNumber,
        #[cfg_attr(feature = "std", serde(bound(deserialize = "Balance: std::str::FromStr")))]
        #[cfg_attr(feature = "std", serde(deserialize_with = "deserialize_from_string"))]
        #[cfg_attr(feature = "std", serde(bound(serialize = "Balance: std::fmt::Display")))]
        #[cfg_attr(feature = "std", serde(serialize_with = "serialize_as_string"))]
        /// total redeem fees - taken from request amount
        pub fee: Balance,
        #[cfg_attr(feature = "std", serde(bound(deserialize = "Balance: std::str::FromStr")))]
        #[cfg_attr(feature = "std", serde(deserialize_with = "deserialize_from_string"))]
        #[cfg_attr(feature = "std", serde(bound(serialize = "Balance: std::fmt::Display")))]
        #[cfg_attr(feature = "std", serde(serialize_with = "serialize_as_string"))]
        /// amount the vault should spend on the bitcoin inclusion fee - taken from request amount
        pub transfer_fee_btc: Balance,
        #[cfg_attr(feature = "std", serde(bound(deserialize = "Balance: std::str::FromStr")))]
        #[cfg_attr(feature = "std", serde(deserialize_with = "deserialize_from_string"))]
        #[cfg_attr(feature = "std", serde(bound(serialize = "Balance: std::fmt::Display")))]
        #[cfg_attr(feature = "std", serde(serialize_with = "serialize_as_string"))]
        /// total amount of BTC for the vault to send
        pub amount_btc: Balance,
        #[cfg_attr(feature = "std", serde(bound(deserialize = "Balance: std::str::FromStr")))]
        #[cfg_attr(feature = "std", serde(deserialize_with = "deserialize_from_string"))]
        #[cfg_attr(feature = "std", serde(bound(serialize = "Balance: std::fmt::Display")))]
        #[cfg_attr(feature = "std", serde(serialize_with = "serialize_as_string"))]
        /// premium redeem amount in collateral
        pub premium: Balance,
        /// the account redeeming tokens (for BTC)
        pub redeemer: AccountId,
        /// the user's Bitcoin address for payment verification
        pub btc_address: BtcAddress,
        /// the highest recorded height in the BTC-Relay (at time of opening)
        pub btc_height: u32,
        /// the status of this redeem request
        pub status: RedeemRequestStatus,
    }
}

pub mod replace {
    use super::*;

    #[derive(Encode, Decode, Clone, PartialEq, TypeInfo, MaxEncodedLen)]
    #[cfg_attr(feature = "std", derive(Debug, Serialize, Deserialize, Eq))]
    #[cfg_attr(feature = "std", serde(rename_all = "camelCase"))]
    pub enum ReplaceRequestStatus {
        /// accepted, but not yet executed or cancelled
        Pending,
        /// successfully executed with a valid payment from the old vault
        Completed,
        /// payment was not received, new vault may receive griefing collateral
        Cancelled,
    }

    impl Default for ReplaceRequestStatus {
        fn default() -> Self {
            ReplaceRequestStatus::Pending
        }
    }

    // Due to a known bug in serde we need to specify how u128 is (de)serialized.
    // See https://github.com/paritytech/substrate/issues/4641
    #[derive(Encode, Decode, Clone, PartialEq, TypeInfo, MaxEncodedLen)]
    #[cfg_attr(feature = "std", derive(Debug, Serialize, Deserialize, Eq))]
    pub struct ReplaceRequest<AccountId, BlockNumber, Balance, CurrencyId: Copy> {
        /// the vault which has requested to be replaced
        pub old_vault: VaultId<AccountId, CurrencyId>,
        /// the vault which is replacing the old vault
        pub new_vault: VaultId<AccountId, CurrencyId>,
        #[cfg_attr(feature = "std", serde(bound(deserialize = "Balance: std::str::FromStr")))]
        #[cfg_attr(feature = "std", serde(deserialize_with = "deserialize_from_string"))]
        #[cfg_attr(feature = "std", serde(bound(serialize = "Balance: std::fmt::Display")))]
        #[cfg_attr(feature = "std", serde(serialize_with = "serialize_as_string"))]
        /// the amount of tokens to be replaced
        pub amount: Balance,
        #[cfg_attr(feature = "std", serde(bound(deserialize = "Balance: std::str::FromStr")))]
        #[cfg_attr(feature = "std", serde(deserialize_with = "deserialize_from_string"))]
        #[cfg_attr(feature = "std", serde(bound(serialize = "Balance: std::fmt::Display")))]
        #[cfg_attr(feature = "std", serde(serialize_with = "serialize_as_string"))]
        /// the collateral held for spam prevention
        pub griefing_collateral: Balance,
        #[cfg_attr(feature = "std", serde(bound(deserialize = "Balance: std::str::FromStr")))]
        #[cfg_attr(feature = "std", serde(deserialize_with = "deserialize_from_string"))]
        #[cfg_attr(feature = "std", serde(bound(serialize = "Balance: std::fmt::Display")))]
        #[cfg_attr(feature = "std", serde(serialize_with = "serialize_as_string"))]
        /// additional collateral to cover replacement
        pub collateral: Balance,
        /// the *active* block height when this request was opened
        pub accept_time: BlockNumber,
        /// the replace period when this request was opened
        pub period: BlockNumber,
        /// the Bitcoin address of the new vault
        pub btc_address: BtcAddress,
        /// the highest recorded height in the BTC-Relay (at time of opening)
        pub btc_height: u32,
        /// the status of this replace request
        pub status: ReplaceRequestStatus,
    }
}

pub mod oracle {
    use super::*;

    #[derive(Encode, Decode, Clone, Eq, PartialEq, Debug, TypeInfo, MaxEncodedLen)]
    #[cfg_attr(feature = "std", derive(Serialize, Deserialize))]
    #[cfg_attr(feature = "std", serde(rename_all = "camelCase"))]
    pub enum Key {
        ExchangeRate(CurrencyId),
        FeeEstimation,
    }
}

/// An index to a block.
pub type BlockNumber = u32;

/// Alias to 512-bit hash when used in the context of a transaction signature on the chain.
pub type Signature = MultiSignature;

/// Some way of identifying an account on the chain. We intentionally make it equivalent
/// to the public key of our transaction signing scheme.
pub type AccountId = <<Signature as Verify>::Signer as IdentifyAccount>::AccountId;

/// The type for looking up accounts. We don't expect more than 4 billion of them, but you
/// never know...
pub type AccountIndex = u32;

/// Index of a transaction in the chain. 32-bit should be plenty.
pub type Nonce = u32;

/// Balance of an account.
pub type Balance = u128;

/// Signed version of Balance
pub type Amount = i128;

/// Index of a transaction in the chain.
pub type Index = u32;

/// A hash of some data used by the chain.
pub type Hash = sp_core::H256;

/// An instant or duration in time.
pub type Moment = u64;

/// Opaque block header type.
pub type Header = generic::Header<BlockNumber, BlakeTwo256>;

/// Opaque block type.
pub type Block = generic::Block<Header, UncheckedExtrinsic>;

/// Opaque block identifier type.
pub type BlockId = generic::BlockId<Block>;

/// The signed fixed point type.
pub type SignedFixedPoint = FixedI128;

/// The `Inner` type of the `SignedFixedPoint`.
pub type SignedInner = i128;

/// The unsigned fixed point type.
pub type UnsignedFixedPoint = FixedU128;

/// The `Inner` type of the `UnsignedFixedPoint`.
pub type UnsignedInner = u128;

/// Loans pallet types

pub type Price = FixedU128;
pub type Timestamp = u64;
pub type PriceDetail = (Price, Timestamp);
pub type Rate = FixedU128;
pub type Ratio = Permill;
pub type Shortfall = FixedU128;
pub type Liquidity = FixedU128;
pub const SECONDS_PER_YEAR: Timestamp = 365 * 24 * 60 * 60;

pub trait CurrencyInfo {
    fn name(&self) -> &str;
    fn symbol(&self) -> &str;
    fn decimals(&self) -> u8;
}

macro_rules! create_currency_id {
    ($(#[$meta:meta])*
	$vis:vis enum TokenSymbol {
        $($(#[$vmeta:meta])* $symbol:ident($name:expr, $deci:literal) = $val:literal,)*
    }) => {
		$(#[$meta])*
		$vis enum TokenSymbol {
			$($(#[$vmeta])* $symbol = $val,)*
		}

        $(pub const $symbol: TokenSymbol = TokenSymbol::$symbol;)*

        impl TryFrom<u8> for TokenSymbol {
			type Error = ();

			fn try_from(v: u8) -> Result<Self, Self::Error> {
				match v {
					$($val => Ok(TokenSymbol::$symbol),)*
					_ => Err(()),
				}
			}
		}

		impl Into<u8> for TokenSymbol {
			fn into(self) -> u8 {
				match self {
					$(TokenSymbol::$symbol => ($val),)*
				}
			}
		}

        impl TokenSymbol {
			pub fn get_info() -> Vec<(&'static str, u32)> {
				vec![
					$((stringify!($symbol), $deci),)*
				]
			}

            pub const fn one(&self) -> Balance {
                10u128.pow(self.decimals() as u32)
            }

            const fn decimals(&self) -> u8 {
				match self {
					$(TokenSymbol::$symbol => $deci,)*
				}
			}
		}

		impl CurrencyInfo for TokenSymbol {
			fn name(&self) -> &str {
				match self {
					$(TokenSymbol::$symbol => $name,)*
				}
			}
			fn symbol(&self) -> &str {
				match self {
					$(TokenSymbol::$symbol => stringify!($symbol),)*
				}
			}
			fn decimals(&self) -> u8 {
				self.decimals()
			}
		}

		impl TryFrom<Vec<u8>> for TokenSymbol {
			type Error = ();
			fn try_from(v: Vec<u8>) -> Result<TokenSymbol, ()> {
				match v.as_slice() {
					$(bstringify!($symbol) => Ok(TokenSymbol::$symbol),)*
					_ => Err(()),
				}
			}
		}
    }
}

create_currency_id! {
    #[derive(Encode, Decode, Eq, Hash, PartialEq, Copy, Clone, RuntimeDebug, PartialOrd, Ord, TypeInfo, MaxEncodedLen)]
    #[cfg_attr(feature = "std", derive(Serialize, Deserialize))]
    #[repr(u8)]
    pub enum TokenSymbol {
        DOT("Polkadot", 10) = 0,
        IBTC("interBTC", 8) = 1,
        INTR("Interlay", 10) = 2,

        KSM("Kusama", 12) = 10,
        KBTC("kBTC", 8) = 11,
        KINT("Kintsugi", 12) = 12,
    }
}

#[derive(Encode, Decode, Eq, Hash, PartialEq, Copy, Clone, RuntimeDebug, PartialOrd, Ord, TypeInfo, MaxEncodedLen)]
#[cfg_attr(feature = "std", derive(Serialize, Deserialize))]
#[cfg_attr(feature = "std", serde(rename_all = "camelCase"))]
pub enum CurrencyId {
    Token(TokenSymbol),
    ForeignAsset(ForeignAssetId),
    PToken(PTokenId),
}

pub type ForeignAssetId = u32;
pub type PTokenId = u32;

#[derive(scale_info::TypeInfo, Encode, Decode, Clone, Eq, PartialEq, Debug)]
pub struct CustomMetadata {
    pub fee_per_second: u128,
    pub coingecko_id: Vec<u8>,
}

<<<<<<< HEAD
pub fn is_ptoken(currency_id: &CurrencyId) -> bool {
    match currency_id {
        CurrencyId::PToken(_) => true,
        _ => false,
=======
impl CurrencyId {
    pub fn is_ctoken(&self) -> bool {
        match self {
            CurrencyId::Token(CDOT)
            | CurrencyId::Token(CIBTC)
            | CurrencyId::Token(CINTR)
            | CurrencyId::Token(CKSM)
            | CurrencyId::Token(CKBTC)
            | CurrencyId::Token(CKINT) => true,
            _ => false,
        }
>>>>>>> cc9ac77b
    }
}<|MERGE_RESOLUTION|>--- conflicted
+++ resolved
@@ -485,23 +485,11 @@
     pub coingecko_id: Vec<u8>,
 }
 
-<<<<<<< HEAD
-pub fn is_ptoken(currency_id: &CurrencyId) -> bool {
-    match currency_id {
-        CurrencyId::PToken(_) => true,
-        _ => false,
-=======
 impl CurrencyId {
-    pub fn is_ctoken(&self) -> bool {
+    pub fn is_ptoken(&self) -> bool {
         match self {
-            CurrencyId::Token(CDOT)
-            | CurrencyId::Token(CIBTC)
-            | CurrencyId::Token(CINTR)
-            | CurrencyId::Token(CKSM)
-            | CurrencyId::Token(CKBTC)
-            | CurrencyId::Token(CKINT) => true,
+            CurrencyId::PToken(_) => true,
             _ => false,
         }
->>>>>>> cc9ac77b
     }
 }