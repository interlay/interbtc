#![cfg_attr(not(feature = "std"), no_std)]
#[cfg(test)]
mod tests; 

/// For more guidance on FRAME pallets, see the example.
/// https://github.com/paritytech/substrate/blob/master/frame/example/src/lib.rs

/// # BTC-Relay implementation
/// This is the implementation of the BTC-Relay following the spec at:
/// https://interlay.gitlab.io/polkabtc-spec/btcrelay-spec/

// Substrate
use frame_support::{decl_module, decl_storage, decl_event, decl_error, dispatch::DispatchResult, ensure};
use {system::ensure_signed};
use node_primitives::{Moment};
use sp_core::{U256, H256, H160};
use sp_std::collections::btree_map::BTreeMap;

// Crates
<<<<<<< HEAD
use bitcoin::{RichBlockHeader, BlockChain};
use bitcoin::{header_from_bytes, parse_block_header};
=======
use bitcoin::types::{RichBlockHeader, BlockChain};
use bitcoin::parser::{header_from_bytes, parse_block_header};
>>>>>>> ab2b2436
use security::{ErrorCodes};

/// ## Configuration and Constants
/// The pallet's configuration trait.
/// For further reference, see: 
/// https://interlay.gitlab.io/polkabtc-spec/btcrelay-spec/spec/data-model.html
pub trait Trait: system::Trait {
    /// The overarching event type.
    type Event: From<Event> + Into<<Self as system::Trait>::Event>;
    
}

/// Difficulty Adjustment Interval
pub const DIFFICULTY_ADJUSTMENT_INTERVAL: u16 = 2016;

/// Target Timespan
pub const TARGET_TIMESPAN: u64 = 1209600;

/// Unrounded Maximum Target
/// 0x00000000FFFFFFFFFFFFFFFFFFFFFFFFFFFFFFFFFFFFFFFFFFFFFFFFFFFFFFFF
pub const UNROUNDED_MAX_TARGET: U256 = U256([0x00000000ffffffffu64, <u64>::max_value(), <u64>::max_value(), <u64>::max_value()]);

/// Main chain id
pub const MAIN_CHAIN_ID: u32 = 0;

// This pallet's storage items.
decl_storage! {
	trait Store for Module<T: Trait> as BTCRelay {
    /// ## Storage
        /// Store Bitcoin block headers
        BlockHeaders get(fn blockheader): map H256 => RichBlockHeader<H256, U256, Moment>;
        
        /// Sorted mapping of BlockChain elements with reference to ChainsIndex
        Chains get(fn chain): linked_map u32 => u32;

        /// Store the index for each tracked blockchain
        ChainsIndex get(fn chainindex): map u32 => BlockChain<u32, BTreeMap<u32, H256>>;
        
        /// Store the current blockchain tip
        BestBlock get(fn bestblock): H256;

        /// Store the height of the best block
        BestBlockHeight get(fn bestblockheight): u32;

        /// Track existing BlockChain entries
        ChainCounter get(fn chaincounter): u32;
	}
}

// The pallet's dispatchable functions.
decl_module! {
	pub struct Module<T: Trait> for enum Call where origin: T::Origin {
		// Initializing events
		fn deposit_event() = default;
        
        // Initialize errors
        type Error = Error<T>;

        fn initialize(
            origin,
            block_header_bytes: Vec<u8>,
<<<<<<< HEAD
            block_height: u32) 
=======
            block_height: U256)
>>>>>>> ab2b2436
            -> DispatchResult
        {
            let _ = ensure_signed(origin)?;

            // Check if BTC-Relay was already initialized
            ensure!(!<BestBlock>::exists(), Error::<T>::AlreadyInitialized);

            // Parse the block header bytes to extract the required info
            let raw_block_header = header_from_bytes(&block_header_bytes);
            let basic_block_header = parse_block_header(raw_block_header);
            let block_header_hash = basic_block_header.block_hash; 
            
            // construct the BlockChain struct
            let blockchain = Self::initialize_blockchain(&block_height, &block_header_hash)
                .map_err(|_e| <Error<T>>::AlreadyInitialized)?;
            // Create rich block header
            
            let block_header = RichBlockHeader {
                block_header: basic_block_header,
                block_height: block_height,
                chain_ref: blockchain.chain_id
            };
            
            // Store a new BlockHeader struct in BlockHeaders
            <BlockHeaders>::insert(&block_header_hash, &block_header);

            // Store a pointer to BlockChain in ChainsIndex
            <ChainsIndex>::insert(&MAIN_CHAIN_ID, &blockchain); 
  
            // Store the reference to the new BlockChain in Chains
            <Chains>::insert(&MAIN_CHAIN_ID, &MAIN_CHAIN_ID);

            // Set BestBlock and BestBlockHeight to the submitted block
            <BestBlock>::put(&block_header_hash);
            <BestBlockHeight>::put(&block_height);

            // Emit a Initialized Event
            Self::deposit_event(Event::Initialized(block_height, block_header_hash));
            
            Ok(())
        }
    
        fn store_block_header(origin, block_header_bytes: Vec<u8>)
        -> DispatchResult {
            let _ = ensure_signed(origin)?;
            // TODO: Check if BTC _Parachain is in shutdown state.

            // Parse the block header bytes to extract the required info
            let raw_block_header = header_from_bytes(&block_header_bytes);
            let basic_block_header = parse_block_header(raw_block_header);
            let block_header_hash = basic_block_header.block_hash; 
           
            // TODO: call verify_block_header
            

            // get the block header of the previous block
            ensure!(<BlockHeaders>::exists(basic_block_header.hash_prev_block), Error::<T>::PrevBlock);
            let prev_header = Self::blockheader(basic_block_header.hash_prev_block);

            // get the block chain of the previous header
            let prev_blockchain = Self::chainindex(prev_header.chain_ref);
              
            // Update the current block header
            // check if the prev block is the highest block in the chain
            // load the previous block header block height
            let prev_block_height = prev_header.block_height;
            
            // update the current block header structure with height and chain ref
            // Set the height of the block header
            let current_block_height = prev_block_height
                .checked_add(1)
                .ok_or(<Error<T>>::BlockHeightOverflow)?;
            
            // Update the blockchain
            // check if we create a new blockchain or extend the existing one
            let blockchain = match prev_blockchain.max_height {
                // extend the current chain
                prev_block_height => Self::extend_blockchain(
                    &current_block_height, &block_header_hash, prev_blockchain)
                    .map_err(|_e| <Error<T>>::DuplicateBlock)?,
                // create new blockchain element
                _ => Self::create_blockchain(
                    &current_block_height, &block_header_hash)
                    .map_err(|_e| <Error<T>>::DuplicateBlock)?,
            };
            
            // Create rich block header
            let block_header = RichBlockHeader {
                block_header: basic_block_header,
                block_height: current_block_height,
                chain_ref: blockchain.chain_id
            };
            

            // Store a new BlockHeader struct in BlockHeaders
            <BlockHeaders>::insert(&block_header_hash, &block_header);

            // Storing the blockchain depends if we extend or create a new chain
            match blockchain.chain_id {
                // extended the chain
                prev_chain_id => {
                    // Update the pointer to BlockChain in ChainsIndex
                    <ChainsIndex>::mutate(&blockchain.chain_id, |_b| &blockchain); 
                
                    // check if ordering of Chains needs updating
                    Self::check_and_do_reorg(&blockchain);
                }
                // create a new chain
                _ => {
                    // Store a pointer to BlockChain in ChainsIndex
                    <ChainsIndex>::insert(&blockchain.chain_id, &blockchain);
                    // Store the reference to the blockchain in Chains
                    Self::insert_sorted(&blockchain);
                }
            };
            
            // Determine if this block extends the main chain or a fork
            let current_best_block = <BestBlock>::get();
            match current_best_block {
                // extends the main chain
                block_header_hash => {
                    Self::deposit_event(
                    Event::StoreMainChainHeader(
                        current_block_height,
                        block_header_hash));
                }
                // created a new fork or updated an existing one
                _ => {
                    Self::deposit_event(
                    Event::StoreForkHeader(
                        blockchain.chain_id, 
                        current_block_height, 
                        block_header_hash));
                }
            };
                

            Ok(())
        }

        fn verify_transaction_inclusion(
            origin,
            tx_id: H256,
            tx_block_height: u32,
            tx_index: u64,
            merkle_proof: Vec<u8>,
            confirmations: u32)
        -> DispatchResult {
            let _ = ensure_signed(origin)?;

            // TODO: check if Parachain is in error status
            
            // TODO: check no data blocks

            Ok(())

        }
        
        fn flag_block_error(origin, block_hash: H256, error: ErrorCodes)
            -> DispatchResult {
           
            // TODO: ensure this is a staked relayer
            let _ = ensure_signed(origin)?;
            
            // Get the chain id of the block header
            ensure!(<BlockHeaders>::exists(block_hash), Error::<T>::BlockNotFound);
            let block_header = Self::blockheader(block_hash);
            let chain_id = block_header.chain_ref;

            // Get the blockchain element for the chain id
            let mut blockchain = Self::chainindex(&chain_id);

            // Flag errors in the blockchain entry
            // Check which error we are dealing with
            match error {
                ErrorCodes::NoDataBTCRelay => blockchain
                    .no_data
                    .push(block_header.block_height),
                ErrorCodes::InvalidBTCRelay => blockchain
                    .invalid
                    .push(block_header.block_height),
                _ => return Err(<Error<T>>::UnknownErrorcode.into()),
            };

            // Store the updated blockchain entry
            <ChainsIndex>::mutate(&chain_id, |_b| blockchain);

            Self::deposit_event(Event::FlagBlockError(block_hash, chain_id, error));
            Ok (())
        }
        
        fn clear_block_error(origin, block_hash: H256, error: ErrorCodes)
            -> DispatchResult {
           
            // TODO: ensure this is a staked relayer
            let _ = ensure_signed(origin)?;
            
            // Get the chain id of the block header
            ensure!(<BlockHeaders>::exists(block_hash), Error::<T>::BlockNotFound);
            let block_header = Self::blockheader(block_hash);
            let chain_id = block_header.chain_ref;

            // Get the blockchain element for the chain id
            let mut blockchain = Self::chainindex(&chain_id);

            // Clear errors in the blockchain entry
            // Check which error we are dealing with
            match error {
                ErrorCodes::NoDataBTCRelay => {
                    let index = blockchain.no_data
                        .iter()
                        .position(|x| *x == block_header.block_height)
                        .unwrap();
                    blockchain.no_data.remove(index);
                },
                ErrorCodes::InvalidBTCRelay => {
                    let index = blockchain.invalid
                        .iter()
                        .position(|x| *x == block_header.block_height)
                        .unwrap();
                    blockchain.invalid.remove(index);
                },
                _ => return Err(<Error<T>>::UnknownErrorcode.into()),
            };

            // Store the updated blockchain entry
            <ChainsIndex>::mutate(&chain_id, |_b| blockchain);

            Self::deposit_event(Event::ClearBlockError(block_hash, chain_id, error));
            Ok (())
        }

	}
}

/// Utility functions
impl<T: Trait> Module<T> {
    fn increment_chain_counter() -> Result<u32, Error<T>> {
        let new_counter = <ChainCounter>::get()
            .checked_add(1)
            .ok_or(<Error<T>>::ChainCounterOverflow)?;
        <ChainCounter>::put(new_counter);

        Ok(new_counter)
    }
    fn initialize_blockchain(
        block_height: &u32,
        block_hash: &H256)
        -> Result<BlockChain<u32, BTreeMap<u32, H256>>, Error<T>> 
    {
        let chain_id = MAIN_CHAIN_ID;

        // generate an empty blockchain
        let blockchain = Self::generate_blockchain(
            &chain_id, &block_height, &block_hash)?;
        
        Ok(blockchain)
    }
    fn create_blockchain(
        block_height: &u32,
        block_hash: &H256)
        -> Result<BlockChain<u32, BTreeMap<u32, H256>>, Error<T>> 
    {
        // get a new chain id
        let chain_id: u32 = Self::increment_chain_counter()?; 
        
        // generate an empty blockchain
        let blockchain = Self::generate_blockchain(
            &chain_id, &block_height, &block_hash)?;
        
        Ok(blockchain)
    }
    fn generate_blockchain(
        chain_id: &u32,
        block_height: &u32,
        block_hash: &H256)
        -> Result<BlockChain<u32, BTreeMap<u32, H256>>, Error<T>> 
    {
        // initialize an empty chain
        let mut chain = BTreeMap::new();

        if let Some(_) = chain.insert(*block_height, *block_hash) {
            return Err(<Error<T>>::DuplicateBlock.into())
        }
                
        let blockchain = BlockChain {
                    chain_id: *chain_id,
                    chain: chain,
                    start_height: *block_height,
                    max_height: *block_height,
                    no_data: vec![],
                    invalid: vec![],
        };
        Ok(blockchain)
    }
    fn extend_blockchain(
        block_height: &u32,
        block_hash: &H256,
        prev_blockchain: BlockChain<u32, BTreeMap<u32, H256>>) 
        -> Result<BlockChain<u32, BTreeMap<u32, H256>>, Error<T>> 
    {

        let mut blockchain = prev_blockchain;
        
        if let Some(_) = blockchain.chain.insert(*block_height, *block_hash) {
            return Err(<Error<T>>::DuplicateBlock.into())
        }
                
        blockchain.max_height = *block_height;

        Ok(blockchain)
    }
    fn swap_main_blockchain(fork: &BlockChain<u32, BTreeMap<u32, H256>>) -> Option<Error<T>> {
        // load the main chain
        let mut main_chain = <ChainsIndex>::get(MAIN_CHAIN_ID);
      
        // the start height of the fork
        let start_height = &fork.start_height;

        // create a new blockchain element to store the part of the main chain
        // that is being forked
        // generate a chain id
        let chain_id = match Self::increment_chain_counter() {
            Ok(id) => id,
            Err(err) => return Some(err),
        };

        // split off the chain
        let forked_chain = main_chain.chain.split_off(start_height); 
        
        // maybe split off the no data elements
        // check if there is a no_data block element 
        // that is greater than start_height
        let index_no_data = main_chain.no_data
            .iter()
            .position(|&h| &h >= start_height);
        let no_data = match index_no_data {
            Some(index) => main_chain.no_data.split_off(index),
            None => vec![],
        };

        // maybe split off the invalid elements
        let index_invalid = main_chain.invalid
            .iter()
            .position(|&h| &h >= start_height);
        let invalid = match index_invalid {
            Some(index) => main_chain.invalid.split_off(index),
            None => vec![],
        };

        // store the main chain part that is going to be replaced by the new fork
        // into the forked_main_chain element
        let forked_main_chain: BlockChain<u32, BTreeMap<u32, H256>> = BlockChain {
            chain_id: chain_id, 
            chain: forked_chain.clone(),
            start_height: *start_height,
            max_height: main_chain.max_height,
            no_data: no_data,
            invalid: invalid,
        };

        // append the fork to the main chain
        main_chain.chain.append(&mut fork.chain.clone());
        main_chain.max_height = fork.max_height;
        main_chain.no_data.append(&mut fork.no_data.clone());
        main_chain.invalid.append(&mut fork.invalid.clone());
        
        // get the best block hash
        let best_block = match main_chain.chain.get(&main_chain.max_height) {
            Some(block) => block,
            None => return Some(<Error<T>>::HeaderNotFound),
        };

        // get the position of the fork in Chains
        let position: u32 = match <Chains>::enumerate().position(|(_k,v)| v == fork.chain_id) {
            Some(pos) => pos as u32,
            None => return Some(<Error<T>>::ForkIdNotFound),
        };

        // Update the stored main chain
        <ChainsIndex>::insert(&MAIN_CHAIN_ID, &main_chain);

        // Set BestBlock and BestBlockHeight to the submitted block
        <BestBlock>::put(&best_block);
        <BestBlockHeight>::put(&main_chain.max_height);
       
        // remove the fork from storage
        <ChainsIndex>::remove(fork.chain_id);
        Self::remove_blockchain(&position);

        // store the forked main chain
        <ChainsIndex>::insert(&forked_main_chain.chain_id, &forked_main_chain); 

        // insert the reference to the forked main chain in Chains
        Self::insert_sorted(&main_chain);

        // get an iterator of all forked block headers
        // update all the forked block headers
        for (_height, block) in forked_chain.iter() {
            <BlockHeaders>::mutate(
                    &block, |header| header.chain_ref = forked_main_chain.chain_id);
        };

        // get an iterator of all new main chain block headers
        // update all new main chain block headers
        for (_height, block) in fork.chain.iter() {
            <BlockHeaders>::mutate(
                    &block, |header| header.chain_ref = MAIN_CHAIN_ID);
        };

        None
    }

    fn check_and_do_reorg(fork: &BlockChain<u32, BTreeMap<u32, H256>>) -> Option<Error<T>> {
        // Check if the ordering needs updating
        // if the fork is the main chain, we don't need to update the ordering
        if fork.chain_id == MAIN_CHAIN_ID {
            return None 
        }

        // get the position of the fork in Chains
        let fork_position: u32 = match <Chains>::enumerate().position(|(_k,v)| v == fork.chain_id) {
            Some(pos) => pos as u32,
            None => return Some(<Error<T>>::ForkIdNotFound),
        };
        
        // check if the previous element in Chains has a lower block_height
        let mut current_position = fork_position;
        let mut current_height = fork.max_height;

        // swap elements as long as previous block height is smaller
        while current_position > 0 {
            // get the previous position
            let prev_position = current_position - 1;
            // get the blockchain id
            let prev_blockchain_id = <Chains>::get(&prev_position);
            // get the previous blockchain height
            let prev_height = <ChainsIndex>
                ::get(&prev_blockchain_id)
                .max_height;
            // swap elements if block height is greater
            if prev_height < current_height {
                // Check if swap occurs on the main chain element
                match prev_position {
                    // if the previous position is the top element,
                    // we are swapping the main chain
                    MAIN_CHAIN_ID => {
                        match Self::swap_main_blockchain(&fork) {
                            Some(err) => return Some(err),
                            None => break,
                        };
                    },
                    // else, simply swap the chain_id ordering in Chains
                    _ => <Chains>::swap(prev_position, current_position),
                }
                
                // update the current chain to the previous one
                current_position = prev_position;
                current_height = prev_height;
            } else {
                break;
            }
        }

        None 

    }
    fn insert_sorted(
        blockchain: &BlockChain<u32, BTreeMap<u32, H256>>) {
        // get a sorted vector over the Chains elements
        // NOTE: LinkedStorageMap iterators are not sorted over the keys
        let mut chains = <Chains>::enumerate().collect::<Vec<(u32, u32)>>();
        chains.sort_by_key(|k| k.0);
     
        let max_chain_element = chains.len() as u32;
        // define the position of the new blockchain
        // by default, we insert it as the last element
        let mut position_blockchain = max_chain_element;

        // Starting from the second highest element, find where to insert the new fork
        // the previous element's block height should be higher or equal 
        // the next element's block height should be lower or equal
        // NOTE: we never want to insert a new main chain through this function
        for (curr_position, curr_chain_id) in chains.iter().skip(1) { 
            // get the height of the current chain_id
            let curr_height = <ChainsIndex>::get(curr_chain_id).max_height;
          
            // if the height of the current blockchain is lower than
            // the new blockchain, it should be inserted at that position
            if curr_height <= blockchain.max_height {
                let position_blockchain = curr_position;
                break;
            };
        };

        // insert the new fork into the chains element
        <Chains>::insert(&max_chain_element, &blockchain.chain_id);
        // starting from the last element swap the positions until 
        // the new blockchain is at the position_blockchain
        for curr_position in (position_blockchain..max_chain_element).rev() {
            // stop when the blockchain element is at it's 
            // designated position
            if curr_position < position_blockchain {
                break;
            };
            let prev_position = curr_position - 1;
            // swap the current element with the previous one
            <Chains>::swap(curr_position, prev_position);
        };
    }
    fn remove_blockchain(position: &u32) {
        // swap the element with the last element in the mapping
        let head_index = <Chains>::head().unwrap();
        <Chains>::swap(position, head_index);
        // remove the header (now the value at the initial position)
        <Chains>::remove(head_index);
    }
}

decl_event! {
	pub enum Event {
        Initialized(u32, H256),
        StoreMainChainHeader(u32, H256),
        StoreForkHeader(u32, u32, H256),
        ChainReorg(H256, u32, u32),
        VerifyTransaction(H256, u32, u32),
        ValidateTransaction(H256, u32, H160, H256),
        FlagBlockError(H256, u32, ErrorCodes),
        ClearBlockError(H256, u32, ErrorCodes),
	}
}

// TODO: how to include message in errors?
decl_error! {
    pub enum Error for Module<T: Trait> {
        AlreadyInitialized,
        NotMainChain,
        ForkPrevBlock,
        NotFork,
        InvalidForkId,
        MissingBlockHeight,
        InvalidHeaderSize,
        DuplicateBlock,
        PrevBlock,
        LowDiff,
        DiffTargetHeader,
        MalformedTxid,
        Confirmations,
        InvalidMerkleProof,
        ForkIdNotFound,
        HeaderNotFound,
        Partial,
        Invalid,
        Shutdown,
        InvalidTxid,
        InsufficientValue,
        TxFormat,
        WrongRecipient,
        InvalidOpreturn,
        InvalidTxVersion,
        NotOpReturn,
        UnknownErrorcode,
        BlockNotFound,
        AlreadyReported,
        ChainCounterOverflow,
        BlockHeightOverflow,
        ChainsUnderflow,
    }
}
<|MERGE_RESOLUTION|>--- conflicted
+++ resolved
@@ -17,13 +17,8 @@
 use sp_std::collections::btree_map::BTreeMap;
 
 // Crates
-<<<<<<< HEAD
-use bitcoin::{RichBlockHeader, BlockChain};
-use bitcoin::{header_from_bytes, parse_block_header};
-=======
 use bitcoin::types::{RichBlockHeader, BlockChain};
 use bitcoin::parser::{header_from_bytes, parse_block_header};
->>>>>>> ab2b2436
 use security::{ErrorCodes};
 
 /// ## Configuration and Constants
@@ -85,11 +80,7 @@
         fn initialize(
             origin,
             block_header_bytes: Vec<u8>,
-<<<<<<< HEAD
             block_height: u32) 
-=======
-            block_height: U256)
->>>>>>> ab2b2436
             -> DispatchResult
         {
             let _ = ensure_signed(origin)?;
