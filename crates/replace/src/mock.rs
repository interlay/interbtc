--- conflicted
+++ resolved
@@ -30,16 +30,6 @@
         Treasury: treasury::{Pallet, Call, Storage, Event<T>},
 
         // Operational
-<<<<<<< HEAD
-        BTCRelay: btc_relay::{Module, Call, Config<T>, Storage, Event<T>},
-        Security: security::{Module, Call, Storage, Event},
-        VaultRegistry: vault_registry::{Module, Call, Config<T>, Storage, Event<T>},
-        ExchangeRateOracle: exchange_rate_oracle::{Module, Call, Config<T>, Storage, Event<T>},
-        Replace: replace::{Module, Call, Config<T>, Storage, Event<T>},
-        Fee: fee::{Module, Call, Config<T>, Storage, Event<T>},
-        Sla: sla::{Module, Call, Config<T>, Storage, Event<T>},
-        Nomination: nomination::{Module, Call, Config<T>, Storage, Event<T>},
-=======
         BTCRelay: btc_relay::{Pallet, Call, Config<T>, Storage, Event<T>},
         Security: security::{Pallet, Call, Storage, Event},
         VaultRegistry: vault_registry::{Pallet, Call, Config<T>, Storage, Event<T>},
@@ -47,7 +37,7 @@
         Replace: replace::{Pallet, Call, Config<T>, Storage, Event<T>},
         Fee: fee::{Pallet, Call, Config<T>, Storage, Event<T>},
         Sla: sla::{Pallet, Call, Config<T>, Storage, Event<T>},
->>>>>>> 19e88367
+        Nomination: nomination::{Pallet, Call, Config<T>, Storage, Event<T>},
     }
 );
 
