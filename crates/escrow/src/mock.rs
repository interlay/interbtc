--- conflicted
+++ resolved
@@ -1,6 +1,5 @@
 use crate as escrow;
 use crate::{Config, Error};
-<<<<<<< HEAD
 use frame_support::{
     parameter_types,
     traits::{ConstU32, Everything},
@@ -8,11 +7,6 @@
 pub use primitives::{CurrencyId, CurrencyId::Token, TokenSymbol::*};
 use sp_arithmetic::FixedI128;
 use sp_core::H256;
-=======
-use frame_support::{parameter_types, traits::Everything};
-use primitives::{CurrencyId, SignedFixedPoint};
-use sp_core::{ConstU32, H256};
->>>>>>> 7783af06
 use sp_runtime::{
     generic::Header as GenericHeader,
     traits::{BlakeTwo256, Identity, IdentityLookup},
@@ -34,7 +28,6 @@
         Balances: pallet_balances::{Pallet, Call, Storage, Event<T>},
         Rewards: reward::{Pallet, Call, Storage, Event<T>},
         Escrow: escrow::{Pallet, Call, Storage, Event<T>},
-        Rewards: reward::{Pallet, Call, Storage, Event<T>},
     }
 );
 
@@ -73,7 +66,7 @@
     type SystemWeightInfo = ();
     type SS58Prefix = SS58Prefix;
     type OnSetCode = ();
-    type MaxConsumers = frame_support::traits::ConstU32<16>;
+    type MaxConsumers = ConstU32<16>;
 }
 
 parameter_types! {
@@ -99,22 +92,6 @@
     type StakeId = AccountId;
     type CurrencyId = CurrencyId;
     type MaxRewardCurrencies = ConstU32<1>;
-}
-
-parameter_types! {
-    pub const GetNativeCurrencyId: CurrencyId = Token(INTR);
-    pub const GetWrappedCurrencyId: CurrencyId = Token(IBTC);
-}
-
-impl reward::Config for Test {
-    type RuntimeEvent = RuntimeEvent;
-    type SignedFixedPoint = SignedFixedPoint;
-    type PoolId = ();
-    type StakeId = AccountId;
-    type CurrencyId = CurrencyId;
-    type GetNativeCurrencyId = GetNativeCurrencyId;
-    type GetWrappedCurrencyId = GetWrappedCurrencyId;
-    type MaxRewardCurrencies = ConstU32<10>;
 }
 
 parameter_types! {
