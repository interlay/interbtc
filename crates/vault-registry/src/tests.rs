use frame_support::{assert_err, assert_noop, assert_ok, StorageValue};
use sp_core::H160;

use mocktopus::mocking::*;

use crate::ext;
use crate::mock::{
    run_test, Origin, System, Test, TestEvent, VaultRegistry, DEFAULT_COLLATERAL, DEFAULT_ID,
    RICH_COLLATERAL, RICH_ID,
};
use x_core::{Error, UnitResult};

type Event = crate::Event<Test>;

// use macro to avoid messing up stack trace
macro_rules! assert_emitted {
    ($event:expr) => {
        let test_event = TestEvent::test_events($event);
        assert!(System::events().iter().any(|a| a.event == test_event));
    };
    ($event:expr, $times:expr) => {
        let test_event = TestEvent::test_events($event);
        assert_eq!(
            System::events()
                .iter()
                .filter(|a| a.event == test_event)
                .count(),
            $times
        );
    };
}

macro_rules! assert_not_emitted {
    ($event:expr) => {
        let test_event = TestEvent::test_events($event);
        assert!(!System::events().iter().any(|a| a.event == test_event));
    };
}

fn set_default_thresholds() {
    let secure = 200_000; // 200%
    let auction = 150_000; // 150%
    let premium = 120_000; // 120%
    let liquidation = 110_000; // 110%

    VaultRegistry::_set_secure_collateral_threshold(secure);
    VaultRegistry::_set_auction_collateral_threshold(auction);
    VaultRegistry::_set_premium_redeem_threshold(premium);
    VaultRegistry::_set_liquidation_collateral_threshold(liquidation);
}

fn create_vault(id: u64) -> <Test as system::Trait>::AccountId {
    VaultRegistry::get_minimum_collateral_vault
        .mock_safe(|| MockResult::Return(DEFAULT_COLLATERAL));
    let collateral = DEFAULT_COLLATERAL;
    let origin = Origin::signed(id);
    let result = VaultRegistry::register_vault(origin, collateral, H160::zero());
    assert_ok!(result);
    id
}

fn create_sample_vault() -> <Test as system::Trait>::AccountId {
    create_vault(DEFAULT_ID)
}

#[test]
fn register_vault_succeeds() {
    run_test(|| {
        let id = create_sample_vault();
        assert_emitted!(Event::RegisterVault(id, DEFAULT_COLLATERAL));
    });
}

#[test]
fn register_vault_fails_when_given_collateral_too_low() {
    run_test(|| {
        VaultRegistry::get_minimum_collateral_vault.mock_safe(|| MockResult::Return(200));
        let id = 3;
        let collateral = 100;
        let result = VaultRegistry::register_vault(Origin::signed(id), collateral, H160::zero());
        assert_err!(result, Error::InsuficientVaultCollateralAmount);
        assert_not_emitted!(Event::RegisterVault(id, collateral));
    });
}

#[test]
fn register_vault_fails_when_account_funds_too_low() {
    run_test(|| {
        let collateral = DEFAULT_COLLATERAL + 1;
        let result =
            VaultRegistry::register_vault(Origin::signed(DEFAULT_ID), collateral, H160::zero());
        assert_err!(result, Error::InsufficientFunds);
        assert_not_emitted!(Event::RegisterVault(DEFAULT_ID, collateral));
    });
}

#[test]
fn register_vault_fails_when_already_registered() {
    run_test(|| {
        let id = create_sample_vault();
        let result =
            VaultRegistry::register_vault(Origin::signed(id), DEFAULT_COLLATERAL, H160::zero());
        assert_err!(result, Error::VaultAlreadyRegistered);
        assert_emitted!(Event::RegisterVault(id, DEFAULT_COLLATERAL), 1);
    });
}

#[test]
fn lock_additional_collateral_succeeds() -> UnitResult {
    run_test(|| {
        let id = create_vault(RICH_ID);
        let additional = RICH_COLLATERAL - DEFAULT_COLLATERAL;
        let res = VaultRegistry::lock_additional_collateral(Origin::signed(id), additional);
        assert_ok!(res);
        let new_collateral = ext::collateral::for_account::<Test>(&id);
        assert_eq!(new_collateral, DEFAULT_COLLATERAL + additional);
        assert_emitted!(Event::LockAdditionalCollateral(
            id,
            additional,
            RICH_COLLATERAL,
            RICH_COLLATERAL
        ));

        Ok(())
    })
}

#[test]
fn lock_additional_collateral_fails_when_vault_does_not_exist() {
    run_test(|| {
        let res = VaultRegistry::lock_additional_collateral(Origin::signed(3), 50);
        assert_err!(res, Error::VaultNotFound);
    })
}

#[test]
fn withdraw_collateral_succeeds() -> UnitResult {
    run_test(|| {
        let id = create_sample_vault();
        let res = VaultRegistry::withdraw_collateral(Origin::signed(id), 50);
        assert_ok!(res);
        let new_collateral = ext::collateral::for_account::<Test>(&id);
        assert_eq!(new_collateral, DEFAULT_COLLATERAL - 50);
        assert_emitted!(Event::WithdrawCollateral(id, 50, DEFAULT_COLLATERAL - 50));

        Ok(())
    })
}

#[test]
fn withdraw_collateral_fails_when_vault_does_not_exist() {
    run_test(|| {
        let res = VaultRegistry::withdraw_collateral(Origin::signed(3), 50);
        assert_err!(res, Error::VaultNotFound);
    })
}

#[test]
fn withdraw_collateral_fails_when_not_enough_collateral() {
    run_test(|| {
        let id = create_sample_vault();
        let res = VaultRegistry::withdraw_collateral(Origin::signed(id), DEFAULT_COLLATERAL + 1);
        assert_err!(res, Error::InsufficientCollateralAvailable);
    })
}

#[test]
fn increase_to_be_issued_tokens_succeeds() -> UnitResult {
    run_test(|| {
        let id = create_sample_vault();
        set_default_thresholds();
        let res = VaultRegistry::_increase_to_be_issued_tokens(&id, 50);
        let vault = VaultRegistry::_get_vault_from_id(&id)?;
        assert_ok!(res, vault.btc_address);
        assert_eq!(vault.to_be_issued_tokens, 50);
        assert_emitted!(Event::IncreaseToBeIssuedTokens(id, 50));

        Ok(())
    })
}

#[test]
fn increase_to_be_issued_tokens_fails_with_insufficient_collateral() -> UnitResult {
    run_test(|| {
        let id = create_sample_vault();
        let vault = VaultRegistry::rich_vault_from_id(&id)?;
        let res = VaultRegistry::_increase_to_be_issued_tokens(&id, vault.issuable_tokens()? + 1);
        assert_err!(res, Error::ExceedingVaultLimit);

        Ok(())
    })
}

#[test]
fn decrease_to_be_issued_tokens_succeeds() -> UnitResult {
    run_test(|| {
        let id = create_sample_vault();
        let mut vault = VaultRegistry::_get_vault_from_id(&id)?;
        set_default_thresholds();
        assert_ok!(
            VaultRegistry::_increase_to_be_issued_tokens(&id, 50),
            vault.btc_address
        );
        let res = VaultRegistry::_decrease_to_be_issued_tokens(&id, 50);
        assert_ok!(res);
        vault = VaultRegistry::_get_vault_from_id(&id)?;
        assert_eq!(vault.to_be_issued_tokens, 0);
        assert_emitted!(Event::DecreaseToBeIssuedTokens(id, 50));

        Ok(())
    })
}

#[test]
fn decrease_to_be_issued_tokens_fails_with_insufficient_tokens() -> UnitResult {
    run_test(|| {
        let id = create_sample_vault();

        let res = VaultRegistry::_decrease_to_be_issued_tokens(&id, 50);
        assert_err!(res, Error::InsufficientTokensCommitted);

        Ok(())
    })
}

#[test]
fn issue_tokens_succeeds() -> UnitResult {
    run_test(|| {
        let id = create_sample_vault();
        let mut vault = VaultRegistry::_get_vault_from_id(&id)?;
        set_default_thresholds();
        assert_ok!(
            VaultRegistry::_increase_to_be_issued_tokens(&id, 50),
            vault.btc_address
        );
        let res = VaultRegistry::_issue_tokens(&id, 50);
        assert_ok!(res);
        vault = VaultRegistry::_get_vault_from_id(&id)?;
        assert_eq!(vault.to_be_issued_tokens, 0);
        assert_eq!(vault.issued_tokens, 50);
        assert_emitted!(Event::IssueTokens(id, 50));

        Ok(())
    })
}

#[test]
fn issue_tokens_fails_with_insufficient_tokens() -> UnitResult {
    run_test(|| {
        let id = create_sample_vault();

        let res = VaultRegistry::_issue_tokens(&id, 50);
        assert_err!(res, Error::InsufficientTokensCommitted);

        Ok(())
    })
}

#[test]
fn increase_to_be_redeemed_tokens_succeeds() -> UnitResult {
    run_test(|| {
        let id = create_sample_vault();
        let mut vault = VaultRegistry::_get_vault_from_id(&id)?;

        set_default_thresholds();

        assert_ok!(
            VaultRegistry::_increase_to_be_issued_tokens(&id, 50),
            vault.btc_address
        );
        assert_ok!(VaultRegistry::_issue_tokens(&id, 50));
        let res = VaultRegistry::_increase_to_be_redeemed_tokens(&id, 50);
        assert_ok!(res);
        vault = VaultRegistry::_get_vault_from_id(&id)?;
        assert_eq!(vault.issued_tokens, 50);
        assert_eq!(vault.to_be_redeemed_tokens, 50);
        assert_emitted!(Event::IncreaseToBeRedeemedTokens(id, 50));

        Ok(())
    })
}

#[test]
fn increase_to_be_redeemed_tokens_fails_with_insufficient_tokens() -> UnitResult {
    run_test(|| {
        let id = create_sample_vault();

        let res = VaultRegistry::_increase_to_be_redeemed_tokens(&id, 50);
        assert_err!(res, Error::InsufficientTokensCommitted);

        Ok(())
    })
}

#[test]
fn decrease_to_be_redeemed_tokens_succeeds() -> UnitResult {
    run_test(|| {
        let id = create_sample_vault();
        let mut vault = VaultRegistry::_get_vault_from_id(&id)?;
        set_default_thresholds();

        assert_ok!(
            VaultRegistry::_increase_to_be_issued_tokens(&id, 50),
            vault.btc_address
        );
        assert_ok!(VaultRegistry::_issue_tokens(&id, 50));
        assert_ok!(VaultRegistry::_increase_to_be_redeemed_tokens(&id, 50));
        let res = VaultRegistry::_decrease_to_be_redeemed_tokens(&id, 50);
        assert_ok!(res);
        vault = VaultRegistry::_get_vault_from_id(&id)?;
        assert_eq!(vault.issued_tokens, 50);
        assert_eq!(vault.to_be_redeemed_tokens, 0);
        assert_emitted!(Event::DecreaseToBeRedeemedTokens(id, 50));

        Ok(())
    })
}

#[test]
fn decrease_to_be_redeemed_tokens_fails_with_insufficient_tokens() -> UnitResult {
    run_test(|| {
        let id = create_sample_vault();

        let res = VaultRegistry::_decrease_to_be_redeemed_tokens(&id, 50);
        assert_err!(res, Error::InsufficientTokensCommitted);

        Ok(())
    })
}

#[test]
fn decrease_tokens_succeeds() -> UnitResult {
    run_test(|| {
        let id = create_sample_vault();
        let user_id = 5;
        set_default_thresholds();
        VaultRegistry::_increase_to_be_issued_tokens(&id, 50)?;
        assert_ok!(VaultRegistry::_issue_tokens(&id, 50));
        assert_ok!(VaultRegistry::_increase_to_be_redeemed_tokens(&id, 50));
        let res = VaultRegistry::_decrease_tokens(&id, &user_id, 50);
        assert_ok!(res);
        let vault = VaultRegistry::_get_vault_from_id(&id)?;
        assert_eq!(vault.issued_tokens, 0);
        assert_eq!(vault.to_be_redeemed_tokens, 0);
        assert_emitted!(Event::DecreaseTokens(id, user_id, 50));

        Ok(())
    })
}

#[test]
fn decrease_tokens_fails_with_insufficient_tokens() -> UnitResult {
    run_test(|| {
        let id = create_sample_vault();
        let user_id = 5;
        set_default_thresholds();
        VaultRegistry::_increase_to_be_issued_tokens(&id, 50)?;
        assert_ok!(VaultRegistry::_issue_tokens(&id, 50));
        let res = VaultRegistry::_decrease_tokens(&id, &user_id, 50);
        assert_err!(res, Error::InsufficientTokensCommitted);

        Ok(())
    })
}

#[test]
fn redeem_tokens_succeeds() -> UnitResult {
    run_test(|| {
        let id = create_sample_vault();
        set_default_thresholds();
        VaultRegistry::_increase_to_be_issued_tokens(&id, 50)?;
        assert_ok!(VaultRegistry::_issue_tokens(&id, 50));
        assert_ok!(VaultRegistry::_increase_to_be_redeemed_tokens(&id, 50));
        let res = VaultRegistry::_redeem_tokens(&id, 50);
        assert_ok!(res);
        let vault = VaultRegistry::_get_vault_from_id(&id)?;
        assert_eq!(vault.issued_tokens, 0);
        assert_eq!(vault.to_be_redeemed_tokens, 0);
        assert_emitted!(Event::RedeemTokens(id, 50));

        Ok(())
    })
}

#[test]
fn redeem_tokens_fails_with_insufficient_tokens() -> UnitResult {
    run_test(|| {
        let id = create_sample_vault();
        set_default_thresholds();
        VaultRegistry::_increase_to_be_issued_tokens(&id, 50)?;
        assert_ok!(VaultRegistry::_issue_tokens(&id, 50));
        let res = VaultRegistry::_redeem_tokens(&id, 50);
        assert_err!(res, Error::InsufficientTokensCommitted);

        Ok(())
    })
}

#[test]
fn redeem_tokens_premium_succeeds() -> UnitResult {
    run_test(|| {
        let id = create_sample_vault();
        let user_id = 5;
        set_default_thresholds();
        // TODO: emulate assert_called
        ext::collateral::slash::<Test>.mock_safe(move |sender, _receiver, _amount| {
            assert_eq!(sender, &id);
            MockResult::Return(Ok(()))
        });
        VaultRegistry::_increase_to_be_issued_tokens(&id, 50)?;
        assert_ok!(VaultRegistry::_issue_tokens(&id, 50));
        assert_ok!(VaultRegistry::_increase_to_be_redeemed_tokens(&id, 50));
        let res = VaultRegistry::_redeem_tokens_premium(&id, 50, 30, &user_id);
        assert_ok!(res);
        let vault = VaultRegistry::_get_vault_from_id(&id)?;
        assert_eq!(vault.issued_tokens, 0);
        assert_eq!(vault.to_be_redeemed_tokens, 0);
        assert_emitted!(Event::RedeemTokensPremium(id, 50, 30, user_id));

        Ok(())
    })
}

#[test]
fn redeem_tokens_premium_fails_with_insufficient_tokens() -> UnitResult {
    run_test(|| {
        let id = create_sample_vault();
        let user_id = 5;
        set_default_thresholds();
        VaultRegistry::_increase_to_be_issued_tokens(&id, 50)?;
        assert_ok!(VaultRegistry::_issue_tokens(&id, 50));
        let res = VaultRegistry::_redeem_tokens_premium(&id, 50, 30, &user_id);
        assert_err!(res, Error::InsufficientTokensCommitted);
        assert_not_emitted!(Event::RedeemTokensPremium(id, 50, 30, user_id));

        Ok(())
    })
}

#[test]
fn redeem_tokens_liquidation_succeeds() -> UnitResult {
    run_test(|| {
        let id = create_sample_vault();
        <crate::LiquidationVault<Test>>::put(id);
        let user_id = 5;
        set_default_thresholds();
        // TODO: emulate assert_called
        ext::collateral::slash::<Test>.mock_safe(move |sender, _receiver, _amount| {
            assert_eq!(sender, &id);
            MockResult::Return(Ok(()))
        });
        ext::security::recover_from_liquidation::<Test>.mock_safe(|| MockResult::Return(Ok(())));
        VaultRegistry::_increase_to_be_issued_tokens(&id, 50)?;
        assert_ok!(VaultRegistry::_issue_tokens(&id, 50));
        let res = VaultRegistry::_redeem_tokens_liquidation(&user_id, 50);
        assert_ok!(res);
        let vault = VaultRegistry::_get_vault_from_id(&id)?;
        assert_eq!(vault.issued_tokens, 0);
        assert_emitted!(Event::RedeemTokensLiquidation(user_id, 50));

        Ok(())
    })
}

#[test]
fn redeem_tokens_liquidation_does_not_call_recover_when_unnecessary() -> UnitResult {
    run_test(|| {
        let id = create_sample_vault();
        <crate::LiquidationVault<Test>>::put(id);
        let user_id = 5;
        set_default_thresholds();
        ext::collateral::slash::<Test>.mock_safe(move |sender, _receiver, _amount| {
            assert_eq!(sender, &id);
            MockResult::Return(Ok(()))
        });

        ext::security::recover_from_liquidation::<Test>.mock_safe(|| {
            panic!("this should not be called");
        });
        VaultRegistry::_increase_to_be_issued_tokens(&id, 25)?;
        assert_ok!(VaultRegistry::_issue_tokens(&id, 25));
        let res = VaultRegistry::_redeem_tokens_liquidation(&user_id, 10);
        assert_ok!(res);
        let vault = VaultRegistry::_get_vault_from_id(&id)?;
        assert_eq!(vault.issued_tokens, 15);
        assert_emitted!(Event::RedeemTokensLiquidation(user_id, 10));

        Ok(())
    })
}

#[test]
fn redeem_tokens_liquidation_fails_with_insufficient_tokens() -> UnitResult {
    run_test(|| {
        let id = create_sample_vault();
        let user_id = 5;
        <crate::LiquidationVault<Test>>::put(id);
        set_default_thresholds();
        let res = VaultRegistry::_redeem_tokens_liquidation(&user_id, 50);
        assert_err!(res, Error::InsufficientTokensCommitted);
        assert_not_emitted!(Event::RedeemTokensLiquidation(user_id, 50));

        Ok(())
    })
}

#[test]
fn replace_tokens_liquidation_succeeds() -> UnitResult {
    run_test(|| {
        let old_id = create_sample_vault();
        let new_id = create_vault(DEFAULT_ID + 1);
        set_default_thresholds();

        ext::collateral::lock::<Test>.mock_safe(move |sender, amount| {
            assert_eq!(sender, &new_id);
            assert_eq!(amount, 20);
            MockResult::Return(Ok(()))
        });

        VaultRegistry::_increase_to_be_issued_tokens(&old_id, 50)?;
        assert_ok!(VaultRegistry::_issue_tokens(&old_id, 50));
        assert_ok!(VaultRegistry::_increase_to_be_redeemed_tokens(&old_id, 50));

        let res = VaultRegistry::_replace_tokens(&old_id, &new_id, 50, 20);
        assert_ok!(res);
        let old_vault = VaultRegistry::_get_vault_from_id(&old_id)?;
        let new_vault = VaultRegistry::_get_vault_from_id(&new_id)?;
        assert_eq!(old_vault.issued_tokens, 0);
        assert_eq!(old_vault.to_be_redeemed_tokens, 0);
        assert_eq!(new_vault.issued_tokens, 50);
        assert_emitted!(Event::ReplaceTokens(old_id, new_id, 50, 20));

        Ok(())
    })
}

#[test]
fn replace_tokens_liquidation_fails_with_insufficient_tokens() -> UnitResult {
    run_test(|| {
        let old_id = create_sample_vault();
        let new_id = create_vault(DEFAULT_ID + 1);

        let res = VaultRegistry::_replace_tokens(&old_id, &new_id, 50, 20);
        assert_err!(res, Error::InsufficientTokensCommitted);
        assert_not_emitted!(Event::ReplaceTokens(old_id, new_id, 50, 20));

        Ok(())
    })
}

#[test]
fn liquidate_succeeds() -> UnitResult {
    run_test(|| {
        let id = create_sample_vault();
        let liquidation_id = create_vault(DEFAULT_ID + 1);
        <crate::LiquidationVault<Test>>::put(liquidation_id);
        set_default_thresholds();

        ext::collateral::slash::<Test>.mock_safe(move |sender, receiver, amount| {
            assert_eq!(sender, &id);
            assert_eq!(receiver, &liquidation_id);
            assert_eq!(amount, DEFAULT_COLLATERAL);
            MockResult::Return(Ok(()))
        });

        VaultRegistry::_increase_to_be_issued_tokens(&id, 50)?;
        assert_ok!(VaultRegistry::_issue_tokens(&id, 25));
        assert_ok!(VaultRegistry::_increase_to_be_redeemed_tokens(&id, 10));

        let old_liquidation_vault = VaultRegistry::_get_vault_from_id(&liquidation_id)?;
        let res = VaultRegistry::_liquidate_vault(&id);
        assert_ok!(res);
        let liquidation_vault = VaultRegistry::_get_vault_from_id(&liquidation_id)?;
        assert_err!(VaultRegistry::_get_vault_from_id(&id), Error::VaultNotFound);

        assert_eq!(
            liquidation_vault.issued_tokens,
            old_liquidation_vault.issued_tokens + 25
        );

        assert_eq!(
            liquidation_vault.to_be_issued_tokens,
            old_liquidation_vault.to_be_issued_tokens + 25
        );

        assert_eq!(
            liquidation_vault.to_be_redeemed_tokens,
            old_liquidation_vault.to_be_redeemed_tokens + 10
        );
        assert_emitted!(Event::LiquidateVault(id));

        Ok(())
    })
}

<<<<<<< HEAD
#[test]
fn is_collateral_below_threshold_true_succeeds() {
    run_test(|| {
        let collateral = DEFAULT_COLLATERAL;
        let btc_amount = 50;
        let threshold = 201000; // 201%

        ext::oracle::dots_to_btc::<Test>
            .mock_safe(move |_| MockResult::Return(Ok(collateral.clone())));

        assert_eq!(
            VaultRegistry::is_collateral_below_threshold(collateral, btc_amount, threshold),
            Ok(true)
        );
    })
}

#[test]
fn is_collateral_below_threshold_false_succeeds() {
    run_test(|| {
        let collateral = DEFAULT_COLLATERAL;
        let btc_amount = 50;
        let threshold = 200000; // 200%

        ext::oracle::dots_to_btc::<Test>
            .mock_safe(move |_| MockResult::Return(Ok(collateral.clone())));

        assert_eq!(
            VaultRegistry::is_collateral_below_threshold(collateral, btc_amount, threshold),
            Ok(false)
        );
    })
}

#[test]
fn _is_vault_below_auction_threshold_false_succeeds() {
    run_test(|| {
        // vault has 200% collateral ratio
        let id = create_sample_vault();

        set_default_thresholds();

        let vault = VaultRegistry::_get_vault_from_id(&id).unwrap();
        assert_ok!(
            VaultRegistry::_increase_to_be_issued_tokens(&id, 50),
            vault.btc_address
        );
        let res = VaultRegistry::_issue_tokens(&id, 50);
        assert_ok!(res);

        ext::collateral::for_account::<Test>.mock_safe(|_| MockResult::Return(DEFAULT_COLLATERAL));
        ext::oracle::dots_to_btc::<Test>.mock_safe(|_| MockResult::Return(Ok(DEFAULT_COLLATERAL)));

        assert_eq!(
            VaultRegistry::_is_vault_below_auction_threshold(&id),
            Ok(false)
        );
    })
}

#[test]
fn _is_vault_below_liquidation_threshold_true_succeeds() {
    run_test(|| {
        // vault has 100% collateral ratio
        let id = create_sample_vault();

        set_default_thresholds();

        let vault = VaultRegistry::_get_vault_from_id(&id).unwrap();
        println!("{:?}", vault);
        assert_ok!(
            VaultRegistry::_increase_to_be_issued_tokens(&id, 50),
            vault.btc_address
        );
        let res = VaultRegistry::_issue_tokens(&id, 50);
        assert_ok!(res);

        ext::collateral::for_account::<Test>.mock_safe(|_| MockResult::Return(DEFAULT_COLLATERAL));
        ext::oracle::dots_to_btc::<Test>
            .mock_safe(|_| MockResult::Return(Ok(DEFAULT_COLLATERAL / 2)));

        assert_eq!(
            VaultRegistry::_is_vault_below_liquidation_threshold(&id),
            Ok(true)
        );
    })
}
=======
// Security integration tests
#[test]
fn register_vault_parachain_not_running_fails() {
    run_test(|| {
        ext::security::ensure_parachain_status_running::<Test>
            .mock_safe(|| MockResult::Return(Err(Error::ParachainNotRunning)));

        assert_noop!(
            VaultRegistry::register_vault(
                Origin::signed(DEFAULT_ID),
                DEFAULT_COLLATERAL,
                H160::zero()
            ),
            Error::ParachainNotRunning
        );
    });
}

#[test]
fn lock_additional_collateral_parachain_not_running_fails() {
    run_test(|| {
        let id = create_vault(RICH_ID);
        let additional = RICH_COLLATERAL - DEFAULT_COLLATERAL;
        ext::security::ensure_parachain_status_not_shutdown::<Test>
            .mock_safe(|| MockResult::Return(Err(Error::ParachainShutdown)));

        assert_noop!(
            VaultRegistry::lock_additional_collateral(Origin::signed(id), additional),
            Error::ParachainShutdown
        );
    })
}

//TODO: write tests for all combinations of Parachain ErrorCodes and vault-registry functions
>>>>>>> 4511cb06
<|MERGE_RESOLUTION|>--- conflicted
+++ resolved
@@ -593,7 +593,6 @@
     })
 }
 
-<<<<<<< HEAD
 #[test]
 fn is_collateral_below_threshold_true_succeeds() {
     run_test(|| {
@@ -650,38 +649,10 @@
         assert_eq!(
             VaultRegistry::_is_vault_below_auction_threshold(&id),
             Ok(false)
-        );
-    })
-}
-
-#[test]
-fn _is_vault_below_liquidation_threshold_true_succeeds() {
-    run_test(|| {
-        // vault has 100% collateral ratio
-        let id = create_sample_vault();
-
-        set_default_thresholds();
-
-        let vault = VaultRegistry::_get_vault_from_id(&id).unwrap();
-        println!("{:?}", vault);
-        assert_ok!(
-            VaultRegistry::_increase_to_be_issued_tokens(&id, 50),
-            vault.btc_address
-        );
-        let res = VaultRegistry::_issue_tokens(&id, 50);
-        assert_ok!(res);
-
-        ext::collateral::for_account::<Test>.mock_safe(|_| MockResult::Return(DEFAULT_COLLATERAL));
-        ext::oracle::dots_to_btc::<Test>
-            .mock_safe(|_| MockResult::Return(Ok(DEFAULT_COLLATERAL / 2)));
-
-        assert_eq!(
-            VaultRegistry::_is_vault_below_liquidation_threshold(&id),
-            Ok(true)
-        );
-    })
-}
-=======
+        )
+    });
+}
+
 // Security integration tests
 #[test]
 fn register_vault_parachain_not_running_fails() {
@@ -715,5 +686,30 @@
     })
 }
 
-//TODO: write tests for all combinations of Parachain ErrorCodes and vault-registry functions
->>>>>>> 4511cb06
+#[test]
+fn _is_vault_below_liquidation_threshold_true_succeeds() {
+    run_test(|| {
+        // vault has 100% collateral ratio
+        let id = create_sample_vault();
+
+        set_default_thresholds();
+
+        let vault = VaultRegistry::_get_vault_from_id(&id).unwrap();
+        println!("{:?}", vault);
+        assert_ok!(
+            VaultRegistry::_increase_to_be_issued_tokens(&id, 50),
+            vault.btc_address
+        );
+        let res = VaultRegistry::_issue_tokens(&id, 50);
+        assert_ok!(res);
+
+        ext::collateral::for_account::<Test>.mock_safe(|_| MockResult::Return(DEFAULT_COLLATERAL));
+        ext::oracle::dots_to_btc::<Test>
+            .mock_safe(|_| MockResult::Return(Ok(DEFAULT_COLLATERAL / 2)));
+
+        assert_eq!(
+            VaultRegistry::_is_vault_below_liquidation_threshold(&id),
+            Ok(true)
+        );
+    })
+}