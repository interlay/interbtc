use frame_support::{assert_err, assert_noop, assert_ok, StorageMap, StorageValue};
use sp_core::H160;

use mocktopus::mocking::*;

use crate::ext;
use crate::mock::{
    run_test, CollateralError, Origin, SecurityError, System, Test, TestError, TestEvent,
    VaultRegistry, DEFAULT_COLLATERAL, DEFAULT_ID, OTHER_ID, RICH_COLLATERAL, RICH_ID,
};
use crate::GRANULARITY;
use crate::{Vault, VaultStatus, Wallet};

type Event = crate::Event<Test>;

// use macro to avoid messing up stack trace
macro_rules! assert_emitted {
    ($event:expr) => {
        let test_event = TestEvent::test_events($event);
        assert!(System::events().iter().any(|a| a.event == test_event));
    };
    ($event:expr, $times:expr) => {
        let test_event = TestEvent::test_events($event);
        assert_eq!(
            System::events()
                .iter()
                .filter(|a| a.event == test_event)
                .count(),
            $times
        );
    };
}

macro_rules! assert_not_emitted {
    ($event:expr) => {
        let test_event = TestEvent::test_events($event);
        assert!(!System::events().iter().any(|a| a.event == test_event));
    };
}

fn set_default_thresholds() {
    let secure = 200_000; // 200%
    let auction = 150_000; // 150%
    let premium = 120_000; // 120%
    let liquidation = 110_000; // 110%

    VaultRegistry::_set_secure_collateral_threshold(secure);
    VaultRegistry::_set_auction_collateral_threshold(auction);
    VaultRegistry::_set_premium_redeem_threshold(premium);
    VaultRegistry::_set_liquidation_collateral_threshold(liquidation);
}

fn create_vault(id: u64) -> <Test as frame_system::Trait>::AccountId {
    VaultRegistry::get_minimum_collateral_vault
        .mock_safe(|| MockResult::Return(DEFAULT_COLLATERAL));
    let collateral = DEFAULT_COLLATERAL;
    let origin = Origin::signed(id);
    let result = VaultRegistry::register_vault(origin, collateral, H160::random());
    assert_ok!(result);
    id
}

fn create_sample_vault() -> <Test as frame_system::Trait>::AccountId {
    create_vault(DEFAULT_ID)
}

fn create_sample_vault_and_issue_tokens(
    issue_tokens: u128,
) -> <Test as frame_system::Trait>::AccountId {
    set_default_thresholds();

    // vault has no tokens issued yet
    let id = create_sample_vault();

    // exchange rate 1 Satoshi = 10 Planck (smallest unit of DOT)
    let dots: u128 = DEFAULT_COLLATERAL / 10;
    ext::oracle::dots_to_btc::<Test>
        .mock_safe(move |_| MockResult::Return(Ok(dots.clone().into())));

    // issue PolkaBTC with 200% collateralization of DEFAULT_COLLATERAL
    let vault = VaultRegistry::_get_vault_from_id(&id).unwrap();
    assert_ok!(
        VaultRegistry::_increase_to_be_issued_tokens(&id, issue_tokens),
        vault.wallet.get_btc_address()
    );
    let res = VaultRegistry::_issue_tokens(&id, issue_tokens);
    assert_ok!(res);

    // mint tokens to the vault
    treasury::Module::<Test>::mint(id, issue_tokens);

    id
}

#[test]
fn register_vault_succeeds() {
    run_test(|| {
        let id = create_sample_vault();
        assert_emitted!(Event::RegisterVault(id, DEFAULT_COLLATERAL));
    });
}

#[test]
fn register_vault_fails_when_given_collateral_too_low() {
    run_test(|| {
        VaultRegistry::get_minimum_collateral_vault.mock_safe(|| MockResult::Return(200));
        let id = 3;
        let collateral = 100;
        let result = VaultRegistry::register_vault(Origin::signed(id), collateral, H160::zero());
        assert_err!(result, TestError::InsufficientVaultCollateralAmount);
        assert_not_emitted!(Event::RegisterVault(id, collateral));
    });
}

#[test]
fn register_vault_fails_when_account_funds_too_low() {
    run_test(|| {
        let collateral = DEFAULT_COLLATERAL + 1;
        let result =
            VaultRegistry::register_vault(Origin::signed(DEFAULT_ID), collateral, H160::zero());
        assert_err!(result, CollateralError::InsufficientFunds);
        assert_not_emitted!(Event::RegisterVault(DEFAULT_ID, collateral));
    });
}

#[test]
fn register_vault_fails_when_already_registered() {
    run_test(|| {
        let id = create_sample_vault();
        let result =
            VaultRegistry::register_vault(Origin::signed(id), DEFAULT_COLLATERAL, H160::zero());
        assert_err!(result, TestError::VaultAlreadyRegistered);
        assert_emitted!(Event::RegisterVault(id, DEFAULT_COLLATERAL), 1);
    });
}

#[test]
fn lock_additional_collateral_succeeds() {
    run_test(|| {
        let id = create_vault(RICH_ID);
        let additional = RICH_COLLATERAL - DEFAULT_COLLATERAL;
        let res = VaultRegistry::lock_additional_collateral(Origin::signed(id), additional);
        assert_ok!(res);
        let new_collateral = ext::collateral::for_account::<Test>(&id);
        assert_eq!(new_collateral, DEFAULT_COLLATERAL + additional);
        assert_emitted!(Event::LockAdditionalCollateral(
            id,
            additional,
            RICH_COLLATERAL,
            RICH_COLLATERAL
        ));
    });
}

#[test]
fn lock_additional_collateral_fails_when_vault_does_not_exist() {
    run_test(|| {
        let res = VaultRegistry::lock_additional_collateral(Origin::signed(3), 50);
        assert_err!(res, TestError::VaultNotFound);
    })
}

#[test]
fn withdraw_collateral_succeeds() {
    run_test(|| {
        let id = create_sample_vault();
        let res = VaultRegistry::withdraw_collateral(Origin::signed(id), 50);
        assert_ok!(res);
        let new_collateral = ext::collateral::for_account::<Test>(&id);
        assert_eq!(new_collateral, DEFAULT_COLLATERAL - 50);
        assert_emitted!(Event::WithdrawCollateral(id, 50, DEFAULT_COLLATERAL - 50));
    });
}

#[test]
fn withdraw_collateral_fails_when_vault_does_not_exist() {
    run_test(|| {
        let res = VaultRegistry::withdraw_collateral(Origin::signed(3), 50);
        assert_err!(res, TestError::VaultNotFound);
    })
}

#[test]
fn withdraw_collateral_fails_when_not_enough_collateral() {
    run_test(|| {
        let id = create_sample_vault();
        let res = VaultRegistry::withdraw_collateral(Origin::signed(id), DEFAULT_COLLATERAL + 1);
        assert_err!(res, CollateralError::InsufficientCollateralAvailable);
    })
}

#[test]
fn increase_to_be_issued_tokens_succeeds() {
    run_test(|| {
        let id = create_sample_vault();
        set_default_thresholds();
        let res = VaultRegistry::_increase_to_be_issued_tokens(&id, 50);
        let vault = VaultRegistry::_get_vault_from_id(&id).unwrap();
        assert_ok!(res, vault.wallet.get_btc_address());
        assert_eq!(vault.to_be_issued_tokens, 50);
        assert_emitted!(Event::IncreaseToBeIssuedTokens(id, 50));
    });
}

#[test]
fn increase_to_be_issued_tokens_fails_with_insufficient_collateral() {
    run_test(|| {
        let id = create_sample_vault();
        let vault = VaultRegistry::rich_vault_from_id(&id).unwrap();
        let res =
            VaultRegistry::_increase_to_be_issued_tokens(&id, vault.issuable_tokens().unwrap() + 1);
        assert_err!(res, TestError::ExceedingVaultLimit);
    });
}

#[test]
fn decrease_to_be_issued_tokens_succeeds() {
    run_test(|| {
        let id = create_sample_vault();
        let mut vault = VaultRegistry::_get_vault_from_id(&id).unwrap();
        set_default_thresholds();
        assert_ok!(
            VaultRegistry::_increase_to_be_issued_tokens(&id, 50),
            vault.wallet.get_btc_address()
        );
        let res = VaultRegistry::_decrease_to_be_issued_tokens(&id, 50);
        assert_ok!(res);
        vault = VaultRegistry::_get_vault_from_id(&id).unwrap();
        assert_eq!(vault.to_be_issued_tokens, 0);
        assert_emitted!(Event::DecreaseToBeIssuedTokens(id, 50));
    });
}

#[test]
fn decrease_to_be_issued_tokens_fails_with_insufficient_tokens() {
    run_test(|| {
        let id = create_sample_vault();

        let res = VaultRegistry::_decrease_to_be_issued_tokens(&id, 50);
        assert_err!(res, TestError::InsufficientTokensCommitted);
    });
}

#[test]
fn issue_tokens_succeeds() {
    run_test(|| {
        let id = create_sample_vault();
        let mut vault = VaultRegistry::_get_vault_from_id(&id).unwrap();
        set_default_thresholds();
        assert_ok!(
            VaultRegistry::_increase_to_be_issued_tokens(&id, 50),
            vault.wallet.get_btc_address()
        );
        let res = VaultRegistry::_issue_tokens(&id, 50);
        assert_ok!(res);
        vault = VaultRegistry::_get_vault_from_id(&id).unwrap();
        assert_eq!(vault.to_be_issued_tokens, 0);
        assert_eq!(vault.issued_tokens, 50);
        assert_emitted!(Event::IssueTokens(id, 50));
    });
}

#[test]
fn issue_tokens_fails_with_insufficient_tokens() {
    run_test(|| {
        let id = create_sample_vault();

        let res = VaultRegistry::_issue_tokens(&id, 50);
        assert_err!(res, TestError::InsufficientTokensCommitted);
    });
}

#[test]
fn increase_to_be_redeemed_tokens_succeeds() {
    run_test(|| {
        let id = create_sample_vault();
        let mut vault = VaultRegistry::_get_vault_from_id(&id).unwrap();

        set_default_thresholds();

        assert_ok!(
            VaultRegistry::_increase_to_be_issued_tokens(&id, 50),
            vault.wallet.get_btc_address()
        );
        assert_ok!(VaultRegistry::_issue_tokens(&id, 50));
        let res = VaultRegistry::_increase_to_be_redeemed_tokens(&id, 50);
        assert_ok!(res);
        vault = VaultRegistry::_get_vault_from_id(&id).unwrap();
        assert_eq!(vault.issued_tokens, 50);
        assert_eq!(vault.to_be_redeemed_tokens, 50);
        assert_emitted!(Event::IncreaseToBeRedeemedTokens(id, 50));
    });
}

#[test]
fn increase_to_be_redeemed_tokens_fails_with_insufficient_tokens() {
    run_test(|| {
        let id = create_sample_vault();

        let res = VaultRegistry::_increase_to_be_redeemed_tokens(&id, 50);
        assert_err!(res, TestError::InsufficientTokensCommitted);
    });
}

#[test]
fn decrease_to_be_redeemed_tokens_succeeds() {
    run_test(|| {
        let id = create_sample_vault();
        let mut vault = VaultRegistry::_get_vault_from_id(&id).unwrap();
        set_default_thresholds();

        assert_ok!(
            VaultRegistry::_increase_to_be_issued_tokens(&id, 50),
            vault.wallet.get_btc_address()
        );
        assert_ok!(VaultRegistry::_issue_tokens(&id, 50));
        assert_ok!(VaultRegistry::_increase_to_be_redeemed_tokens(&id, 50));
        let res = VaultRegistry::_decrease_to_be_redeemed_tokens(&id, 50);
        assert_ok!(res);
        vault = VaultRegistry::_get_vault_from_id(&id).unwrap();
        assert_eq!(vault.issued_tokens, 50);
        assert_eq!(vault.to_be_redeemed_tokens, 0);
        assert_emitted!(Event::DecreaseToBeRedeemedTokens(id, 50));
    });
}

#[test]
fn decrease_to_be_redeemed_tokens_fails_with_insufficient_tokens() {
    run_test(|| {
        let id = create_sample_vault();

        let res = VaultRegistry::_decrease_to_be_redeemed_tokens(&id, 50);
        assert_err!(res, TestError::InsufficientTokensCommitted);
    });
}

#[test]
fn decrease_tokens_succeeds() {
    run_test(|| {
        let id = create_sample_vault();
        let user_id = 5;
        set_default_thresholds();
        VaultRegistry::_increase_to_be_issued_tokens(&id, 50).unwrap();
        assert_ok!(VaultRegistry::_issue_tokens(&id, 50));
        assert_ok!(VaultRegistry::_increase_to_be_redeemed_tokens(&id, 50));
        let res = VaultRegistry::_decrease_tokens(&id, &user_id, 50);
        assert_ok!(res);
        let vault = VaultRegistry::_get_vault_from_id(&id).unwrap();
        assert_eq!(vault.issued_tokens, 0);
        assert_eq!(vault.to_be_redeemed_tokens, 0);
        assert_emitted!(Event::DecreaseTokens(id, user_id, 50));
    });
}

#[test]
fn decrease_tokens_fails_with_insufficient_tokens() {
    run_test(|| {
        let id = create_sample_vault();
        let user_id = 5;
        set_default_thresholds();
        VaultRegistry::_increase_to_be_issued_tokens(&id, 50).unwrap();
        assert_ok!(VaultRegistry::_issue_tokens(&id, 50));
        let res = VaultRegistry::_decrease_tokens(&id, &user_id, 50);
        assert_err!(res, TestError::InsufficientTokensCommitted);
    });
}

#[test]
fn redeem_tokens_succeeds() {
    run_test(|| {
        let id = create_sample_vault();
        set_default_thresholds();
        VaultRegistry::_increase_to_be_issued_tokens(&id, 50).unwrap();
        assert_ok!(VaultRegistry::_issue_tokens(&id, 50));
        assert_ok!(VaultRegistry::_increase_to_be_redeemed_tokens(&id, 50));
        let res = VaultRegistry::_redeem_tokens(&id, 50);
        assert_ok!(res);
        let vault = VaultRegistry::_get_vault_from_id(&id).unwrap();
        assert_eq!(vault.issued_tokens, 0);
        assert_eq!(vault.to_be_redeemed_tokens, 0);
        assert_emitted!(Event::RedeemTokens(id, 50));
    });
}

#[test]
fn redeem_tokens_fails_with_insufficient_tokens() {
    run_test(|| {
        let id = create_sample_vault();
        set_default_thresholds();
        VaultRegistry::_increase_to_be_issued_tokens(&id, 50).unwrap();
        assert_ok!(VaultRegistry::_issue_tokens(&id, 50));
        let res = VaultRegistry::_redeem_tokens(&id, 50);
        assert_err!(res, TestError::InsufficientTokensCommitted);
    });
}

#[test]
fn redeem_tokens_premium_succeeds() {
    run_test(|| {
        let id = create_sample_vault();
        let user_id = 5;
        set_default_thresholds();
        // TODO: emulate assert_called
        ext::collateral::slash::<Test>.mock_safe(move |sender, _receiver, _amount| {
            assert_eq!(sender, &id);
            MockResult::Return(Ok(()))
        });
        VaultRegistry::_increase_to_be_issued_tokens(&id, 50).unwrap();
        assert_ok!(VaultRegistry::_issue_tokens(&id, 50));
        assert_ok!(VaultRegistry::_increase_to_be_redeemed_tokens(&id, 50));
        let res = VaultRegistry::_redeem_tokens_premium(&id, 50, 30, &user_id);
        assert_ok!(res);
        let vault = VaultRegistry::_get_vault_from_id(&id).unwrap();
        assert_eq!(vault.issued_tokens, 0);
        assert_eq!(vault.to_be_redeemed_tokens, 0);
        assert_emitted!(Event::RedeemTokensPremium(id, 50, 30, user_id));
    });
}

#[test]
fn redeem_tokens_premium_fails_with_insufficient_tokens() {
    run_test(|| {
        let id = create_sample_vault();
        let user_id = 5;
        set_default_thresholds();
        VaultRegistry::_increase_to_be_issued_tokens(&id, 50).unwrap();
        assert_ok!(VaultRegistry::_issue_tokens(&id, 50));
        let res = VaultRegistry::_redeem_tokens_premium(&id, 50, 30, &user_id);
        assert_err!(res, TestError::InsufficientTokensCommitted);
        assert_not_emitted!(Event::RedeemTokensPremium(id, 50, 30, user_id));
    });
}

#[test]
fn redeem_tokens_liquidation_succeeds() {
    run_test(|| {
        let id = create_sample_vault();
        <crate::LiquidationVault<Test>>::put(id);
        let user_id = 5;
        set_default_thresholds();
        // TODO: emulate assert_called
        ext::collateral::slash::<Test>.mock_safe(move |sender, _receiver, _amount| {
            assert_eq!(sender, &id);
            MockResult::Return(Ok(()))
        });
        ext::security::recover_from_liquidation::<Test>.mock_safe(|| MockResult::Return(Ok(())));
        VaultRegistry::_increase_to_be_issued_tokens(&id, 50).unwrap();
        assert_ok!(VaultRegistry::_issue_tokens(&id, 50));
        let res = VaultRegistry::_redeem_tokens_liquidation(&user_id, 50);
        assert_ok!(res);
        let vault = VaultRegistry::_get_vault_from_id(&id).unwrap();
        assert_eq!(vault.issued_tokens, 0);
        assert_emitted!(Event::RedeemTokensLiquidation(user_id, 50));
    });
}

#[test]
fn redeem_tokens_liquidation_does_not_call_recover_when_unnecessary() {
    run_test(|| {
        let id = create_sample_vault();
        <crate::LiquidationVault<Test>>::put(id);
        let user_id = 5;
        set_default_thresholds();
        ext::collateral::slash::<Test>.mock_safe(move |sender, _receiver, _amount| {
            assert_eq!(sender, &id);
            MockResult::Return(Ok(()))
        });

        ext::security::recover_from_liquidation::<Test>.mock_safe(|| {
            panic!("this should not be called");
        });
        VaultRegistry::_increase_to_be_issued_tokens(&id, 25).unwrap();
        assert_ok!(VaultRegistry::_issue_tokens(&id, 25));
        let res = VaultRegistry::_redeem_tokens_liquidation(&user_id, 10);
        assert_ok!(res);
        let vault = VaultRegistry::_get_vault_from_id(&id).unwrap();
        assert_eq!(vault.issued_tokens, 15);
        assert_emitted!(Event::RedeemTokensLiquidation(user_id, 10));
    });
}

#[test]
fn redeem_tokens_liquidation_fails_with_insufficient_tokens() {
    run_test(|| {
        let id = create_sample_vault();
        let user_id = 5;
        <crate::LiquidationVault<Test>>::put(id);
        set_default_thresholds();
        let res = VaultRegistry::_redeem_tokens_liquidation(&user_id, 50);
        assert_err!(res, TestError::InsufficientTokensCommitted);
        assert_not_emitted!(Event::RedeemTokensLiquidation(user_id, 50));
    });
}

#[test]
fn replace_tokens_liquidation_succeeds() {
    run_test(|| {
        let old_id = create_sample_vault();
        let new_id = create_vault(OTHER_ID);
        set_default_thresholds();

        ext::collateral::lock::<Test>.mock_safe(move |sender, amount| {
            assert_eq!(sender, &new_id);
            assert_eq!(amount, 20);
            MockResult::Return(Ok(()))
        });

        VaultRegistry::_increase_to_be_issued_tokens(&old_id, 50).unwrap();
        assert_ok!(VaultRegistry::_issue_tokens(&old_id, 50));
        assert_ok!(VaultRegistry::_increase_to_be_redeemed_tokens(&old_id, 50));

        let res = VaultRegistry::_replace_tokens(&old_id, &new_id, 50, 20);
        assert_ok!(res);
        let old_vault = VaultRegistry::_get_vault_from_id(&old_id).unwrap();
        let new_vault = VaultRegistry::_get_vault_from_id(&new_id).unwrap();
        assert_eq!(old_vault.issued_tokens, 0);
        assert_eq!(old_vault.to_be_redeemed_tokens, 0);
        assert_eq!(new_vault.issued_tokens, 50);
        assert_emitted!(Event::ReplaceTokens(old_id, new_id, 50, 20));
    });
}

#[test]
fn replace_tokens_liquidation_fails_with_insufficient_tokens() {
    run_test(|| {
        let old_id = create_sample_vault();
        let new_id = create_vault(OTHER_ID);

        let res = VaultRegistry::_replace_tokens(&old_id, &new_id, 50, 20);
        assert_err!(res, TestError::InsufficientTokensCommitted);
        assert_not_emitted!(Event::ReplaceTokens(old_id, new_id, 50, 20));
    });
}

#[test]
fn liquidate_succeeds() {
    run_test(|| {
        let id = create_sample_vault();
        let liquidation_id = create_vault(OTHER_ID);
        <crate::LiquidationVault<Test>>::put(liquidation_id);
        set_default_thresholds();

        ext::collateral::slash::<Test>.mock_safe(move |sender, receiver, amount| {
            assert_eq!(sender, &id);
            assert_eq!(receiver, &liquidation_id);
            assert_eq!(amount, DEFAULT_COLLATERAL);
            MockResult::Return(Ok(()))
        });

        VaultRegistry::_increase_to_be_issued_tokens(&id, 50).unwrap();
        assert_ok!(VaultRegistry::_issue_tokens(&id, 25));
        assert_ok!(VaultRegistry::_increase_to_be_redeemed_tokens(&id, 10));

        let old_liquidation_vault = VaultRegistry::_get_vault_from_id(&liquidation_id).unwrap();
        let res = VaultRegistry::_liquidate_vault(&id);
        assert_ok!(res);
        let liquidation_vault = VaultRegistry::_get_vault_from_id(&liquidation_id).unwrap();

        let liquidated_vault = <crate::Vaults<Test>>::get(&id);
        assert_eq!(liquidated_vault.status, VaultStatus::Liquidated);

        assert_eq!(
            liquidation_vault.issued_tokens,
            old_liquidation_vault.issued_tokens + 25
        );

        assert_eq!(
            liquidation_vault.to_be_issued_tokens,
            old_liquidation_vault.to_be_issued_tokens + 25
        );

        assert_eq!(
            liquidation_vault.to_be_redeemed_tokens,
            old_liquidation_vault.to_be_redeemed_tokens + 10
        );
        assert_emitted!(Event::LiquidateVault(id));
    });
}

#[test]
fn liquidate_with_status_succeeds() {
    run_test(|| {
        let id = create_sample_vault();
        let liquidation_id = create_vault(OTHER_ID);
        <crate::LiquidationVault<Test>>::put(liquidation_id);
        set_default_thresholds();

        ext::collateral::slash::<Test>.mock_safe(move |sender, receiver, amount| {
            assert_eq!(sender, &id);
            assert_eq!(receiver, &liquidation_id);
            assert_eq!(amount, DEFAULT_COLLATERAL);
            MockResult::Return(Ok(()))
        });

        VaultRegistry::_increase_to_be_issued_tokens(&id, 50).unwrap();
        assert_ok!(VaultRegistry::_issue_tokens(&id, 25));
        assert_ok!(VaultRegistry::_increase_to_be_redeemed_tokens(&id, 10));

        let old_liquidation_vault = VaultRegistry::_get_vault_from_id(&liquidation_id).unwrap();
        let res = VaultRegistry::_liquidate_vault_with_status(&id, VaultStatus::CommittedTheft);
        assert_ok!(res);
        let liquidation_vault = VaultRegistry::_get_vault_from_id(&liquidation_id).unwrap();

        let liquidated_vault = <crate::Vaults<Test>>::get(&id);
        assert_eq!(liquidated_vault.status, VaultStatus::CommittedTheft);

        assert_eq!(
            liquidation_vault.issued_tokens,
            old_liquidation_vault.issued_tokens + 25
        );

        assert_eq!(
            liquidation_vault.to_be_issued_tokens,
            old_liquidation_vault.to_be_issued_tokens + 25
        );

        assert_eq!(
            liquidation_vault.to_be_redeemed_tokens,
            old_liquidation_vault.to_be_redeemed_tokens + 10
        );
        assert_emitted!(Event::LiquidateVault(id));
    });
}

#[test]
fn is_collateral_below_threshold_true_succeeds() {
    run_test(|| {
        let collateral = DEFAULT_COLLATERAL;
        let btc_amount = 50;
        let threshold = 201000; // 201%

        ext::oracle::dots_to_btc::<Test>
            .mock_safe(move |_| MockResult::Return(Ok(collateral.clone())));

        assert_eq!(
            VaultRegistry::is_collateral_below_threshold(collateral, btc_amount, threshold),
            Ok(true)
        );
    })
}

#[test]
fn is_collateral_below_threshold_false_succeeds() {
    run_test(|| {
        let collateral = DEFAULT_COLLATERAL;
        let btc_amount = 50;
        let threshold = 200000; // 200%

        ext::oracle::dots_to_btc::<Test>
            .mock_safe(move |_| MockResult::Return(Ok(collateral.clone())));

        assert_eq!(
            VaultRegistry::is_collateral_below_threshold(collateral, btc_amount, threshold),
            Ok(false)
        );
    })
}

#[test]
fn calculate_max_polkabtc_from_collateral_for_threshold_succeeds() {
    run_test(|| {
        let collateral: u128 = u128::MAX;
        let threshold = 200000; // 200%

        ext::oracle::dots_to_btc::<Test>
            .mock_safe(move |_| MockResult::Return(Ok(collateral.clone())));

        assert_eq!(
            VaultRegistry::calculate_max_polkabtc_from_collateral_for_threshold(
                collateral, threshold
            ),
            Ok(170141183460469231731687303715884105727)
        );
    })
}
#[test]
fn get_required_collateral_for_polkabtc_with_threshold_succeeds() {
    run_test(|| {
        let threshold = 19999; // 199.99%
        let random_start = 987529387592 as u128;
        for btc in random_start..random_start + threshold {
            ext::oracle::dots_to_btc::<Test>.mock_safe(move |x| MockResult::Return(Ok(x.clone())));
            ext::oracle::btc_to_dots::<Test>.mock_safe(move |x| MockResult::Return(Ok(x.clone())));

            let min_collateral =
                VaultRegistry::get_required_collateral_for_polkabtc_with_threshold(btc, threshold)
                    .unwrap();

            let max_btc_for_min_collateral =
                VaultRegistry::calculate_max_polkabtc_from_collateral_for_threshold(
                    min_collateral,
                    threshold,
                )
                .unwrap();

            let max_btc_for_below_min_collateral =
                VaultRegistry::calculate_max_polkabtc_from_collateral_for_threshold(
                    min_collateral - 1,
                    threshold,
                )
                .unwrap();

            // Check that the amount we found is indeed the lowest amount that is sufficient for `btc`
            assert!(max_btc_for_min_collateral >= btc);
            assert!(max_btc_for_below_min_collateral < btc);
        }
    })
}

#[test]
fn _is_vault_below_auction_threshold_false_succeeds() {
    run_test(|| {
        // vault has 200% collateral ratio
        let id = create_sample_vault();

        set_default_thresholds();

        let vault = VaultRegistry::_get_vault_from_id(&id).unwrap();
        assert_ok!(
            VaultRegistry::_increase_to_be_issued_tokens(&id, 50),
            vault.wallet.get_btc_address()
        );
        let res = VaultRegistry::_issue_tokens(&id, 50);
        assert_ok!(res);

        ext::collateral::for_account::<Test>.mock_safe(|_| MockResult::Return(DEFAULT_COLLATERAL));
        ext::oracle::dots_to_btc::<Test>.mock_safe(|_| MockResult::Return(Ok(DEFAULT_COLLATERAL)));

        assert_eq!(
            VaultRegistry::_is_vault_below_auction_threshold(&id),
            Ok(false)
        )
    });
}

// Security integration tests
#[test]
fn register_vault_parachain_not_running_fails() {
    run_test(|| {
        ext::security::ensure_parachain_status_running::<Test>
            .mock_safe(|| MockResult::Return(Err(SecurityError::ParachainNotRunning.into())));

        assert_noop!(
            VaultRegistry::register_vault(
                Origin::signed(DEFAULT_ID),
                DEFAULT_COLLATERAL,
                H160::zero()
            ),
            SecurityError::ParachainNotRunning
        );
    });
}

#[test]
fn lock_additional_collateral_parachain_not_running_fails() {
    run_test(|| {
        let id = create_vault(RICH_ID);
        let additional = RICH_COLLATERAL - DEFAULT_COLLATERAL;
        ext::security::ensure_parachain_status_not_shutdown::<Test>
            .mock_safe(|| MockResult::Return(Err(SecurityError::ParachainShutdown.into())));

        assert_noop!(
            VaultRegistry::lock_additional_collateral(Origin::signed(id), additional),
            SecurityError::ParachainShutdown
        );
    })
}

#[test]
fn _is_vault_below_liquidation_threshold_true_succeeds() {
    run_test(|| {
        // vault has 100% collateral ratio
        let id = create_sample_vault();

        set_default_thresholds();

        let vault = VaultRegistry::_get_vault_from_id(&id).unwrap();
        assert_ok!(
            VaultRegistry::_increase_to_be_issued_tokens(&id, 50),
            vault.wallet.get_btc_address()
        );
        let res = VaultRegistry::_issue_tokens(&id, 50);
        assert_ok!(res);

        ext::collateral::for_account::<Test>.mock_safe(|_| MockResult::Return(DEFAULT_COLLATERAL));
        ext::oracle::dots_to_btc::<Test>
            .mock_safe(|_| MockResult::Return(Ok(DEFAULT_COLLATERAL / 2)));

        assert_eq!(
            VaultRegistry::_is_vault_below_liquidation_threshold(&id),
            Ok(true)
        );
    })
}

#[test]
fn get_collateralization_from_vault_fails_with_no_tokens_issued() {
    run_test(|| {
        // vault has no tokens issued yet
        let id = create_sample_vault();

        assert_err!(
            VaultRegistry::get_collateralization_from_vault(id),
            TestError::NoTokensIssued
        );
    })
}

#[test]
fn get_collateralization_from_vault_succeeds() {
    run_test(|| {
        let issue_tokens: u128 = DEFAULT_COLLATERAL / 10 / 2; // = 5
        let id = create_sample_vault_and_issue_tokens(issue_tokens);

        assert_eq!(
            VaultRegistry::get_collateralization_from_vault(id),
            Ok(2 * 10u64.pow(GRANULARITY))
        );
    })
}

#[test]
fn get_first_vault_with_sufficient_collateral_succeeds() {
    run_test(|| {
        let issue_tokens: u128 = DEFAULT_COLLATERAL / 10 / 2; // = 5
        let id = create_sample_vault_and_issue_tokens(issue_tokens);

        assert_eq!(
            VaultRegistry::get_first_vault_with_sufficient_collateral(issue_tokens),
            Ok(id)
        );
    })
}

#[test]
fn get_first_vault_with_sufficient_tokens_succeeds() {
    run_test(|| {
        let issue_tokens: u128 = DEFAULT_COLLATERAL / 10 / 2; // = 5
        let id = create_sample_vault_and_issue_tokens(issue_tokens);

        assert_eq!(
            VaultRegistry::get_first_vault_with_sufficient_tokens(issue_tokens),
            Ok(id)
        );
    })
}

#[test]
<<<<<<< HEAD
fn get_total_collateralization_with_tokens_issued() {
    run_test(|| {
        let issue_tokens: u128 = DEFAULT_COLLATERAL / 10 / 2; // = 5
        let _id = create_sample_vault_and_issue_tokens(issue_tokens);

        assert_eq!(
            VaultRegistry::get_total_collateralization(),
            Ok(2 * 10u64.pow(GRANULARITY))
        );
    })
=======
fn wallet_add_btc_address_succeeds() {
    run_test(|| {
        let address1 = H160::random();
        let address2 = H160::random();
        let address3 = H160::random();

        let mut wallet = Wallet::new(address1);
        assert_eq!(wallet.get_btc_address(), address1);

        wallet.add_btc_address(address2);
        assert_eq!(wallet.get_btc_address(), address2);

        wallet.add_btc_address(address3);
        assert_eq!(wallet.get_btc_address(), address3);
    });
}

#[test]
fn wallet_has_btc_address_succeeds() {
    run_test(|| {
        let address1 = H160::random();
        let address2 = H160::random();

        let wallet = Wallet::new(address1);
        assert_eq!(wallet.has_btc_address(&address1), true);
        assert_eq!(wallet.has_btc_address(&address2), false);
    });
}

#[test]
fn update_btc_address_fails_with_btc_address_taken() {
    run_test(|| {
        let origin = DEFAULT_ID;
        let address = H160::random();

        let mut vault = Vault::default();
        vault.id = origin;
        vault.wallet = Wallet::new(address);
        VaultRegistry::_insert_vault(&origin, vault);

        assert_err!(
            VaultRegistry::update_btc_address(Origin::signed(origin), address),
            TestError::BtcAddressTaken
        );
    });
}

#[test]
fn update_btc_address_succeeds() {
    run_test(|| {
        let origin = DEFAULT_ID;
        let address1 = H160::random();
        let address2 = H160::random();

        let mut vault = Vault::default();
        vault.id = origin;
        vault.wallet = Wallet::new(address1);
        VaultRegistry::_insert_vault(&origin, vault);

        assert_ok!(VaultRegistry::update_btc_address(
            Origin::signed(origin),
            address2
        ));
    });
>>>>>>> 0ff40425
}<|MERGE_RESOLUTION|>--- conflicted
+++ resolved
@@ -846,7 +846,6 @@
 }
 
 #[test]
-<<<<<<< HEAD
 fn get_total_collateralization_with_tokens_issued() {
     run_test(|| {
         let issue_tokens: u128 = DEFAULT_COLLATERAL / 10 / 2; // = 5
@@ -857,7 +856,9 @@
             Ok(2 * 10u64.pow(GRANULARITY))
         );
     })
-=======
+}
+
+#[test]
 fn wallet_add_btc_address_succeeds() {
     run_test(|| {
         let address1 = H160::random();
@@ -922,5 +923,4 @@
             address2
         ));
     });
->>>>>>> 0ff40425
 }