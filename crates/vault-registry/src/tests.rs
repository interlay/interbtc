use crate::{
    ext,
    mock::{
        run_test, CollateralError, Origin, SecurityError, System, Test, TestError, TestEvent, VaultRegistry,
        DEFAULT_COLLATERAL, DEFAULT_ID, MULTI_VAULT_TEST_COLLATERAL, MULTI_VAULT_TEST_IDS, OTHER_ID, RICH_COLLATERAL,
        RICH_ID,
    },
    sp_api_hidden_includes_decl_storage::hidden_include::traits::OnInitialize,
    types::{BtcAddress, PolkaBTC, DOT},
    BtcPublicKey, CurrencySource, DispatchError, Error, UpdatableVault, Vault, VaultStatus, Vaults, Wallet, H256,
};
use frame_support::{assert_err, assert_noop, assert_ok, StorageMap};
use mocktopus::mocking::*;
use primitive_types::U256;
use security::Module as Security;
use sp_arithmetic::{FixedPointNumber, FixedU128};
use sp_runtime::traits::Header;
use sp_std::convert::TryInto;
use std::{collections::HashMap, rc::Rc};
type Event = crate::Event<Test>;

// use macro to avoid messing up stack trace
macro_rules! assert_emitted {
    ($event:expr) => {
        let test_event = TestEvent::vault_registry($event);
        assert!(System::events().iter().any(|a| a.event == test_event));
    };
    ($event:expr, $times:expr) => {
        let test_event = TestEvent::vault_registry($event);
        assert_eq!(
            System::events().iter().filter(|a| a.event == test_event).count(),
            $times
        );
    };
}

macro_rules! assert_not_emitted {
    ($event:expr) => {
        let test_event = TestEvent::vault_registry($event);
        assert!(!System::events().iter().any(|a| a.event == test_event));
    };
}

fn dummy_public_key() -> BtcPublicKey {
    BtcPublicKey([
        2, 205, 114, 218, 156, 16, 235, 172, 106, 37, 18, 153, 202, 140, 176, 91, 207, 51, 187, 55, 18, 45, 222, 180,
        119, 54, 243, 97, 173, 150, 161, 169, 230,
    ])
}

fn create_vault_with_collateral(id: u64, collateral: u128) -> <Test as frame_system::Config>::AccountId {
    VaultRegistry::get_minimum_collateral_vault.mock_safe(move || MockResult::Return(collateral));
    let origin = Origin::signed(id);
    let result = VaultRegistry::register_vault(origin, collateral, dummy_public_key());
    assert_ok!(result);
    id
}

fn create_vault(id: u64) -> <Test as frame_system::Config>::AccountId {
    create_vault_with_collateral(id, DEFAULT_COLLATERAL)
}

fn create_sample_vault() -> <Test as frame_system::Config>::AccountId {
    create_vault(DEFAULT_ID)
}

fn create_vault_and_issue_tokens(
    issue_tokens: u128,
    collateral: u128,
    id: u64,
) -> <Test as frame_system::Config>::AccountId {
    // vault has no tokens issued yet
    let id = create_vault_with_collateral(id, collateral);

    // exchange rate 1 Satoshi = 10 Planck (smallest unit of DOT)
    ext::oracle::dots_to_btc::<Test>.mock_safe(move |x| MockResult::Return(Ok(x / 10)));

    // issue PolkaBTC with 200% collateralization of DEFAULT_COLLATERAL
    assert_ok!(VaultRegistry::try_increase_to_be_issued_tokens(&id, issue_tokens,));
    let res = VaultRegistry::issue_tokens(&id, issue_tokens);
    assert_ok!(res);

    // mint tokens to the vault
    treasury::Module::<Test>::mint(id, issue_tokens);

    id
}

fn create_sample_vault_and_issue_tokens(issue_tokens: u128) -> <Test as frame_system::Config>::AccountId {
    create_vault_and_issue_tokens(issue_tokens, DEFAULT_COLLATERAL, DEFAULT_ID)
}

#[test]
fn register_vault_succeeds() {
    run_test(|| {
        let id = create_sample_vault();
        assert_emitted!(Event::RegisterVault(id, DEFAULT_COLLATERAL));
    });
}

#[test]
fn register_vault_fails_when_given_collateral_too_low() {
    run_test(|| {
        VaultRegistry::get_minimum_collateral_vault.mock_safe(|| MockResult::Return(200));
        let id = 3;
        let collateral = 100;
        let result = VaultRegistry::register_vault(Origin::signed(id), collateral, dummy_public_key());
        assert_err!(result, TestError::InsufficientVaultCollateralAmount);
        assert_not_emitted!(Event::RegisterVault(id, collateral));
    });
}

#[test]
fn register_vault_fails_when_account_funds_too_low() {
    run_test(|| {
        let collateral = DEFAULT_COLLATERAL + 1;
        let result = VaultRegistry::register_vault(Origin::signed(DEFAULT_ID), collateral, dummy_public_key());
        assert_err!(result, CollateralError::InsufficientFunds);
        assert_not_emitted!(Event::RegisterVault(DEFAULT_ID, collateral));
    });
}

#[test]
fn register_vault_fails_when_already_registered() {
    run_test(|| {
        let id = create_sample_vault();
        let result = VaultRegistry::register_vault(Origin::signed(id), DEFAULT_COLLATERAL, dummy_public_key());
        assert_err!(result, TestError::VaultAlreadyRegistered);
        assert_emitted!(Event::RegisterVault(id, DEFAULT_COLLATERAL), 1);
    });
}

#[test]
fn lock_additional_collateral_succeeds() {
    run_test(|| {
        let id = create_vault(RICH_ID);
        let additional = RICH_COLLATERAL - DEFAULT_COLLATERAL;
        let res = VaultRegistry::lock_additional_collateral(Origin::signed(id), additional);
        assert_ok!(res);
        let new_collateral = ext::collateral::for_account::<Test>(&id);
        assert_eq!(new_collateral, DEFAULT_COLLATERAL + additional);
        assert_emitted!(Event::LockAdditionalCollateral(
            id,
            additional,
            RICH_COLLATERAL,
            RICH_COLLATERAL
        ));
    });
}

#[test]
fn lock_additional_collateral_fails_when_vault_does_not_exist() {
    run_test(|| {
        let res = VaultRegistry::lock_additional_collateral(Origin::signed(3), 50);
        assert_err!(res, TestError::VaultNotFound);
    })
}

#[test]
fn withdraw_collateral_succeeds() {
    run_test(|| {
        let id = create_sample_vault();
        let res = VaultRegistry::withdraw_collateral(Origin::signed(id), 50);
        assert_ok!(res);
        let new_collateral = ext::collateral::for_account::<Test>(&id);
        assert_eq!(new_collateral, DEFAULT_COLLATERAL - 50);
        assert_emitted!(Event::WithdrawCollateral(id, 50, DEFAULT_COLLATERAL - 50));
    });
}

#[test]
fn withdraw_collateral_fails_when_vault_does_not_exist() {
    run_test(|| {
        let res = VaultRegistry::withdraw_collateral(Origin::signed(3), 50);
        assert_err!(res, TestError::VaultNotFound);
    })
}

#[test]
fn withdraw_collateral_fails_when_not_enough_collateral() {
    run_test(|| {
        let id = create_sample_vault();
        let res = VaultRegistry::withdraw_collateral(Origin::signed(id), DEFAULT_COLLATERAL + 1);
        assert_err!(res, TestError::InsufficientCollateral);
    })
}

#[test]
fn try_increase_to_be_issued_tokens_succeeds() {
    run_test(|| {
        let id = create_sample_vault();
        let res = VaultRegistry::try_increase_to_be_issued_tokens(&id, 50);
        let vault = VaultRegistry::get_active_rich_vault_from_id(&id).unwrap();
        assert_ok!(res);
        assert_eq!(vault.data.to_be_issued_tokens, 50);
        assert_emitted!(Event::IncreaseToBeIssuedTokens(id, 50));
    });
}

#[test]
fn try_increase_to_be_issued_tokens_fails_with_insufficient_collateral() {
    run_test(|| {
        let id = create_sample_vault();
        let vault = VaultRegistry::get_active_rich_vault_from_id(&id).unwrap();
        let res = VaultRegistry::try_increase_to_be_issued_tokens(&id, vault.issuable_tokens().unwrap() + 1);
        // important: should not change the storage state
        assert_noop!(res, TestError::ExceedingVaultLimit);
    });
}

#[test]
fn decrease_to_be_issued_tokens_succeeds() {
    run_test(|| {
        let id = create_sample_vault();
        assert_ok!(VaultRegistry::try_increase_to_be_issued_tokens(&id, 50),);
        let res = VaultRegistry::decrease_to_be_issued_tokens(&id, 50);
        assert_ok!(res);
        let vault = VaultRegistry::get_active_rich_vault_from_id(&id).unwrap();
        assert_eq!(vault.data.to_be_issued_tokens, 0);
        assert_emitted!(Event::DecreaseToBeIssuedTokens(id, 50));
    });
}

#[test]
fn decrease_to_be_issued_tokens_fails_with_insufficient_tokens() {
    run_test(|| {
        let id = create_sample_vault();

        let res = VaultRegistry::decrease_to_be_issued_tokens(&id, 50);
        assert_err!(res, TestError::ArithmeticUnderflow);
    });
}

#[test]
fn issue_tokens_succeeds() {
    run_test(|| {
        let id = create_sample_vault();
        assert_ok!(VaultRegistry::try_increase_to_be_issued_tokens(&id, 50),);
        let res = VaultRegistry::issue_tokens(&id, 50);
        assert_ok!(res);
        let vault = VaultRegistry::get_active_rich_vault_from_id(&id).unwrap();
        assert_eq!(vault.data.to_be_issued_tokens, 0);
        assert_eq!(vault.data.issued_tokens, 50);
        assert_emitted!(Event::IssueTokens(id, 50));
    });
}

#[test]
fn issue_tokens_fails_with_insufficient_tokens() {
    run_test(|| {
        let id = create_sample_vault();

        assert_err!(VaultRegistry::issue_tokens(&id, 50), TestError::ArithmeticUnderflow);
    });
}

#[test]
fn try_increase_to_be_replaced_tokens_succeeds() {
    run_test(|| {
        let id = create_sample_vault();

        assert_ok!(VaultRegistry::try_increase_to_be_issued_tokens(&id, 50),);
        assert_ok!(VaultRegistry::issue_tokens(&id, 50));
        let res = VaultRegistry::try_increase_to_be_replaced_tokens(&id, 50, 50);
        assert_ok!(res);
        let vault = VaultRegistry::get_active_rich_vault_from_id(&id).unwrap();
        assert_eq!(vault.data.issued_tokens, 50);
        assert_eq!(vault.data.to_be_replaced_tokens, 50);
        assert_emitted!(Event::IncreaseToBeReplacedTokens(id, 50));
    });
}

#[test]
fn try_increase_to_be_replaced_tokens_fails_with_insufficient_tokens() {
    run_test(|| {
        let id = create_sample_vault();

        let res = VaultRegistry::try_increase_to_be_replaced_tokens(&id, 50, 50);

        // important: should not change the storage state
        assert_noop!(res, TestError::InsufficientTokensCommitted);
    });
}

#[test]
fn try_increase_to_be_redeemed_tokens_succeeds() {
    run_test(|| {
        let id = create_sample_vault();

        assert_ok!(VaultRegistry::try_increase_to_be_issued_tokens(&id, 50),);
        assert_ok!(VaultRegistry::issue_tokens(&id, 50));
        let res = VaultRegistry::try_increase_to_be_redeemed_tokens(&id, 50);
        assert_ok!(res);
        let vault = VaultRegistry::get_active_rich_vault_from_id(&id).unwrap();
        assert_eq!(vault.data.issued_tokens, 50);
        assert_eq!(vault.data.to_be_redeemed_tokens, 50);
        assert_emitted!(Event::IncreaseToBeRedeemedTokens(id, 50));
    });
}

#[test]
fn try_increase_to_be_redeemed_tokens_fails_with_insufficient_tokens() {
    run_test(|| {
        let id = create_sample_vault();

        let res = VaultRegistry::try_increase_to_be_redeemed_tokens(&id, 50);

        // important: should not change the storage state
        assert_noop!(res, TestError::InsufficientTokensCommitted);
    });
}

#[test]
fn decrease_to_be_redeemed_tokens_succeeds() {
    run_test(|| {
        let id = create_sample_vault();
        assert_ok!(VaultRegistry::try_increase_to_be_issued_tokens(&id, 50),);
        assert_ok!(VaultRegistry::issue_tokens(&id, 50));
        assert_ok!(VaultRegistry::try_increase_to_be_redeemed_tokens(&id, 50));
        let res = VaultRegistry::decrease_to_be_redeemed_tokens(&id, 50);
        assert_ok!(res);
        let vault = VaultRegistry::get_active_rich_vault_from_id(&id).unwrap();
        assert_eq!(vault.data.issued_tokens, 50);
        assert_eq!(vault.data.to_be_redeemed_tokens, 0);
        assert_emitted!(Event::DecreaseToBeRedeemedTokens(id, 50));
    });
}

#[test]
fn decrease_to_be_redeemed_tokens_fails_with_insufficient_tokens() {
    run_test(|| {
        let id = create_sample_vault();

        let res = VaultRegistry::decrease_to_be_redeemed_tokens(&id, 50);
        assert_err!(res, TestError::ArithmeticUnderflow);
    });
}

#[test]
fn decrease_tokens_succeeds() {
    run_test(|| {
        let id = create_sample_vault();
        let user_id = 5;
        VaultRegistry::try_increase_to_be_issued_tokens(&id, 50).unwrap();
        assert_ok!(VaultRegistry::issue_tokens(&id, 50));
        assert_ok!(VaultRegistry::try_increase_to_be_redeemed_tokens(&id, 50));
        let res = VaultRegistry::decrease_tokens(&id, &user_id, 50);
        assert_ok!(res);
        let vault = VaultRegistry::get_active_rich_vault_from_id(&id).unwrap();
        assert_eq!(vault.data.issued_tokens, 0);
        assert_eq!(vault.data.to_be_redeemed_tokens, 0);
        assert_emitted!(Event::DecreaseTokens(id, user_id, 50));
    });
}

#[test]
fn decrease_tokens_fails_with_insufficient_tokens() {
    run_test(|| {
        let id = create_sample_vault();
        let user_id = 5;
        VaultRegistry::try_increase_to_be_issued_tokens(&id, 50).unwrap();
        assert_ok!(VaultRegistry::issue_tokens(&id, 50));
        let res = VaultRegistry::decrease_tokens(&id, &user_id, 50);
        assert_err!(res, TestError::ArithmeticUnderflow);
    });
}

#[test]
fn redeem_tokens_succeeds() {
    run_test(|| {
        let id = create_sample_vault();
        VaultRegistry::try_increase_to_be_issued_tokens(&id, 50).unwrap();
        assert_ok!(VaultRegistry::issue_tokens(&id, 50));
        assert_ok!(VaultRegistry::try_increase_to_be_redeemed_tokens(&id, 50));
        let res = VaultRegistry::redeem_tokens(&id, 50, 0, &0);
        assert_ok!(res);
        let vault = VaultRegistry::get_active_rich_vault_from_id(&id).unwrap();
        assert_eq!(vault.data.issued_tokens, 0);
        assert_eq!(vault.data.to_be_redeemed_tokens, 0);
        assert_emitted!(Event::RedeemTokens(id, 50));
    });
}

#[test]
fn redeem_tokens_fails_with_insufficient_tokens() {
    run_test(|| {
        let id = create_sample_vault();
        VaultRegistry::try_increase_to_be_issued_tokens(&id, 50).unwrap();
        assert_ok!(VaultRegistry::issue_tokens(&id, 50));
        let res = VaultRegistry::redeem_tokens(&id, 50, 0, &0);
        assert_err!(res, TestError::ArithmeticUnderflow);
    });
}

#[test]
fn redeem_tokens_premium_succeeds() {
    run_test(|| {
        let id = create_sample_vault();
        let user_id = 5;
        // TODO: emulate assert_called
        VaultRegistry::slash_collateral.mock_safe(move |sender, receiver, _amount| {
            assert_eq!(sender, CurrencySource::Backing(id));
            assert_eq!(receiver, CurrencySource::FreeBalance(user_id));
            MockResult::Return(Ok(()))
        });

        VaultRegistry::try_increase_to_be_issued_tokens(&id, 50).unwrap();
        assert_ok!(VaultRegistry::issue_tokens(&id, 50));
        assert_ok!(VaultRegistry::try_increase_to_be_redeemed_tokens(&id, 50));
        assert_ok!(VaultRegistry::redeem_tokens(&id, 50, 30, &user_id));

        let vault = VaultRegistry::get_active_rich_vault_from_id(&id).unwrap();
        assert_eq!(vault.data.issued_tokens, 0);
        assert_eq!(vault.data.to_be_redeemed_tokens, 0);
        assert_emitted!(Event::RedeemTokensPremium(id, 50, 30, user_id));
    });
}

#[test]
fn redeem_tokens_premium_fails_with_insufficient_tokens() {
    run_test(|| {
        let id = create_sample_vault();
        let user_id = 5;
        VaultRegistry::try_increase_to_be_issued_tokens(&id, 50).unwrap();
        assert_ok!(VaultRegistry::issue_tokens(&id, 50));
        let res = VaultRegistry::redeem_tokens(&id, 50, 30, &user_id);
        assert_err!(res, TestError::ArithmeticUnderflow);
        assert_not_emitted!(Event::RedeemTokensPremium(id, 50, 30, user_id));
    });
}

#[test]
fn redeem_tokens_liquidation_succeeds() {
    run_test(|| {
        let mut liquidation_vault = VaultRegistry::get_rich_liquidation_vault();
        let user_id = 5;

        // TODO: emulate assert_called
        VaultRegistry::slash_collateral.mock_safe(move |sender, receiver, _amount| {
            assert_eq!(sender, CurrencySource::LiquidationVault);
            assert_eq!(receiver, CurrencySource::FreeBalance(user_id));
            MockResult::Return(Ok(()))
        });

        // liquidation vault collateral
        ext::collateral::for_account::<Test>.mock_safe(|_| MockResult::Return(1000u32.into()));

        assert_ok!(liquidation_vault.increase_to_be_issued(50));
        assert_ok!(liquidation_vault.increase_issued(50));

        assert_ok!(VaultRegistry::redeem_tokens_liquidation(&user_id, 50));
        let liquidation_vault = VaultRegistry::get_rich_liquidation_vault();
        assert_eq!(liquidation_vault.data.issued_tokens, 0);
        assert_emitted!(Event::RedeemTokensLiquidation(user_id, 50, 500));
    });
}

#[test]
fn redeem_tokens_liquidation_does_not_call_recover_when_unnecessary() {
    run_test(|| {
        let mut liquidation_vault = VaultRegistry::get_rich_liquidation_vault();
        let user_id = 5;

        VaultRegistry::slash_collateral.mock_safe(move |sender, receiver, _amount| {
            assert_eq!(sender, CurrencySource::LiquidationVault);
            assert_eq!(receiver, CurrencySource::FreeBalance(user_id));
            MockResult::Return(Ok(()))
        });

        // liquidation vault collateral
        ext::collateral::for_account::<Test>.mock_safe(|_| MockResult::Return(1000u32.into()));

        assert_ok!(liquidation_vault.increase_to_be_issued(25));
        assert_ok!(liquidation_vault.increase_issued(25));

        assert_ok!(VaultRegistry::redeem_tokens_liquidation(&user_id, 10));
        let liquidation_vault = VaultRegistry::get_rich_liquidation_vault();
        assert_eq!(liquidation_vault.data.issued_tokens, 15);
        assert_emitted!(Event::RedeemTokensLiquidation(user_id, 10, (1000 * 10) / 50));
    });
}

#[test]
fn redeem_tokens_liquidation_fails_with_insufficient_tokens() {
    run_test(|| {
        let user_id = 5;
        let res = VaultRegistry::redeem_tokens_liquidation(&user_id, 50);
        assert_err!(res, TestError::InsufficientTokensCommitted);
        assert_not_emitted!(Event::RedeemTokensLiquidation(user_id, 50, 50));
    });
}

#[test]
fn replace_tokens_liquidation_succeeds() {
    run_test(|| {
        let old_id = create_sample_vault();
        let new_id = create_vault(OTHER_ID);

        ext::collateral::lock::<Test>.mock_safe(move |sender, amount| {
            assert_eq!(sender, &new_id);
            assert_eq!(amount, 20);
            MockResult::Return(Ok(()))
        });

        VaultRegistry::try_increase_to_be_issued_tokens(&old_id, 50).unwrap();
        assert_ok!(VaultRegistry::issue_tokens(&old_id, 50));
        assert_ok!(VaultRegistry::try_increase_to_be_redeemed_tokens(&old_id, 50));
        assert_ok!(VaultRegistry::try_increase_to_be_issued_tokens(&new_id, 50));

        assert_ok!(VaultRegistry::replace_tokens(&old_id, &new_id, 50, 20));

        let old_vault = VaultRegistry::get_active_rich_vault_from_id(&old_id).unwrap();
        let new_vault = VaultRegistry::get_active_rich_vault_from_id(&new_id).unwrap();
        assert_eq!(old_vault.data.issued_tokens, 0);
        assert_eq!(old_vault.data.to_be_redeemed_tokens, 0);
        assert_eq!(new_vault.data.issued_tokens, 50);
        assert_eq!(new_vault.data.to_be_issued_tokens, 0);
        assert_emitted!(Event::ReplaceTokens(old_id, new_id, 50, 20));
    });
}

#[test]
fn cancel_replace_tokens_succeeds() {
    run_test(|| {
        let old_id = create_sample_vault();
        let new_id = create_vault(OTHER_ID);

        ext::collateral::lock::<Test>.mock_safe(move |sender, amount| {
            assert_eq!(sender, &new_id);
            assert_eq!(amount, 20);
            MockResult::Return(Ok(()))
        });

        VaultRegistry::try_increase_to_be_issued_tokens(&old_id, 50).unwrap();
        assert_ok!(VaultRegistry::issue_tokens(&old_id, 50));
        assert_ok!(VaultRegistry::try_increase_to_be_redeemed_tokens(&old_id, 50));
        assert_ok!(VaultRegistry::try_increase_to_be_issued_tokens(&new_id, 50));

        assert_ok!(VaultRegistry::cancel_replace_tokens(&old_id, &new_id, 50));

        let old_vault = VaultRegistry::get_active_rich_vault_from_id(&old_id).unwrap();
        let new_vault = VaultRegistry::get_active_rich_vault_from_id(&new_id).unwrap();
        assert_eq!(old_vault.data.issued_tokens, 50);
        assert_eq!(old_vault.data.to_be_redeemed_tokens, 0);
        assert_eq!(new_vault.data.issued_tokens, 0);
        assert_eq!(new_vault.data.to_be_issued_tokens, 0);
    });
}

#[test]
fn liquidate_succeeds() {
    run_test(|| {
        let vault_id = create_sample_vault();

        let issued_tokens = 100;
        let to_be_issued_tokens = 25;
        let to_be_redeemed_tokens = 40;

        let liquidation_vault_before = VaultRegistry::get_rich_liquidation_vault();

        VaultRegistry::set_secure_collateral_threshold(
            FixedU128::checked_from_rational(1, 100).unwrap(), // 1%
        );

        let collateral_before = ext::collateral::for_account::<Test>(&vault_id);
        assert_eq!(collateral_before, DEFAULT_COLLATERAL); // sanity check

        // required for `issue_tokens` to work
        assert_ok!(VaultRegistry::try_increase_to_be_issued_tokens(
            &vault_id,
            issued_tokens
        ));
        assert_ok!(VaultRegistry::issue_tokens(&vault_id, issued_tokens));
        assert_ok!(VaultRegistry::try_increase_to_be_issued_tokens(
            &vault_id,
            to_be_issued_tokens
        ));
        assert_ok!(VaultRegistry::try_increase_to_be_redeemed_tokens(
            &vault_id,
            to_be_redeemed_tokens
        ));

        let vault_orig = <crate::Vaults<Test>>::get(&vault_id);

        ext::oracle::btc_to_dots::<Test>.mock_safe(|_| MockResult::Return(Ok(1000000000u32.into())));

        assert_ok!(VaultRegistry::liquidate_vault(&vault_id));

        let liquidation_vault_after = VaultRegistry::get_rich_liquidation_vault();

        let liquidated_vault = <crate::Vaults<Test>>::get(&vault_id);
        assert_eq!(liquidated_vault.status, VaultStatus::Liquidated);
        assert_emitted!(Event::LiquidateVault(
            vault_id,
            vault_orig.issued_tokens,
            vault_orig.to_be_issued_tokens,
            vault_orig.to_be_redeemed_tokens,
            vault_orig.to_be_replaced_tokens,
            vault_orig.backing_collateral,
            VaultStatus::Liquidated,
            vault_orig.replace_collateral,
        ));

        let moved_collateral = (collateral_before * (issued_tokens + to_be_issued_tokens - to_be_redeemed_tokens))
            / (issued_tokens + to_be_issued_tokens);

        // check liquidation_vault tokens & collateral
        assert_eq!(
            liquidation_vault_after.data.issued_tokens,
            liquidation_vault_before.data.issued_tokens + issued_tokens
        );
        assert_eq!(
            liquidation_vault_after.data.to_be_issued_tokens,
            liquidation_vault_before.data.to_be_issued_tokens + to_be_issued_tokens
        );
        assert_eq!(
            liquidation_vault_after.data.to_be_redeemed_tokens,
            liquidation_vault_before.data.to_be_redeemed_tokens + to_be_redeemed_tokens
        );
        assert_eq!(
            ext::collateral::for_account::<Test>(&liquidation_vault_before.id()),
            moved_collateral
        );

        // check vault tokens & collateral
        let user_vault_after = VaultRegistry::get_rich_vault_from_id(&vault_id).unwrap();
        assert_eq!(user_vault_after.data.issued_tokens, 0);
        assert_eq!(user_vault_after.data.to_be_issued_tokens, 0);
        assert_eq!(user_vault_after.data.to_be_redeemed_tokens, to_be_redeemed_tokens);
        assert_eq!(
            ext::collateral::for_account::<Test>(&vault_id),
            collateral_before - moved_collateral
        );
    });
}

#[test]
fn liquidate_at_most_secure_threshold() {
    run_test(|| {
        let vault_id = create_sample_vault();

        let issued_tokens = 100;
        let to_be_issued_tokens = 25;
        let to_be_redeemed_tokens = 40;
        let used_collateral = 50u128;
        let liquidation_vault_before = VaultRegistry::get_rich_liquidation_vault();

        VaultRegistry::set_secure_collateral_threshold(
            FixedU128::checked_from_rational(1, 100).unwrap(), // 1%
        );

        let collateral_before = ext::collateral::for_account::<Test>(&vault_id);
        assert_eq!(collateral_before, DEFAULT_COLLATERAL); // sanity check

        // required for `issue_tokens` to work
        assert_ok!(VaultRegistry::try_increase_to_be_issued_tokens(
            &vault_id,
            issued_tokens
        ));
        assert_ok!(VaultRegistry::issue_tokens(&vault_id, issued_tokens));
        assert_ok!(VaultRegistry::try_increase_to_be_issued_tokens(
            &vault_id,
            to_be_issued_tokens
        ));
        assert_ok!(VaultRegistry::try_increase_to_be_redeemed_tokens(
            &vault_id,
            to_be_redeemed_tokens
        ));

        let vault_orig = <crate::Vaults<Test>>::get(&vault_id);

        // set used for used_collateral
        ext::oracle::btc_to_dots::<Test>.mock_safe(|_| MockResult::Return(Ok(50)));
        VaultRegistry::set_secure_collateral_threshold(FixedU128::one());
        assert_ok!(VaultRegistry::liquidate_vault(&vault_id));

        let liquidation_vault_after = VaultRegistry::get_rich_liquidation_vault();

        let liquidated_vault = <crate::Vaults<Test>>::get(&vault_id);
        assert_eq!(liquidated_vault.status, VaultStatus::Liquidated);
        assert_emitted!(Event::LiquidateVault(
            vault_id,
            vault_orig.issued_tokens,
            vault_orig.to_be_issued_tokens,
            vault_orig.to_be_redeemed_tokens,
            vault_orig.to_be_replaced_tokens,
            vault_orig.backing_collateral,
            VaultStatus::Liquidated,
            vault_orig.replace_collateral,
        ));

        let moved_collateral = (used_collateral * (issued_tokens + to_be_issued_tokens - to_be_redeemed_tokens))
            / (to_be_issued_tokens + issued_tokens);

        // check liquidation_vault tokens & collateral
        assert_eq!(
            liquidation_vault_after.data.issued_tokens,
            liquidation_vault_before.data.issued_tokens + issued_tokens
        );
        assert_eq!(
            liquidation_vault_after.data.to_be_issued_tokens,
            liquidation_vault_before.data.to_be_issued_tokens + to_be_issued_tokens
        );
        assert_eq!(
            liquidation_vault_after.data.to_be_redeemed_tokens,
            liquidation_vault_before.data.to_be_redeemed_tokens + to_be_redeemed_tokens
        );
        assert_eq!(
            ext::collateral::for_account::<Test>(&liquidation_vault_before.id()),
            moved_collateral
        );

        // check vault tokens & collateral
        let user_vault_after = VaultRegistry::get_rich_vault_from_id(&vault_id).unwrap();
        assert_eq!(user_vault_after.data.issued_tokens, 0);
        assert_eq!(user_vault_after.data.to_be_issued_tokens, 0);
        assert_eq!(user_vault_after.data.to_be_redeemed_tokens, to_be_redeemed_tokens);
        assert_eq!(
            ext::collateral::for_account::<Test>(&vault_id),
            used_collateral - moved_collateral
        );
        assert_eq!(
            ext::collateral::get_free_balance::<Test>(&vault_id),
            DEFAULT_COLLATERAL - used_collateral
        );
    });
}

#[test]
fn liquidate_with_status_succeeds() {
    run_test(|| {
        let id = create_sample_vault();

        let vault_orig = <crate::Vaults<Test>>::get(&id);

        assert_ok!(VaultRegistry::liquidate_vault_with_status(
            &id,
            VaultStatus::CommittedTheft
        ));

        let liquidated_vault = <crate::Vaults<Test>>::get(&id);

        assert_eq!(liquidated_vault.status, VaultStatus::CommittedTheft);

        assert_emitted!(Event::LiquidateVault(
            id,
            vault_orig.issued_tokens,
            vault_orig.to_be_issued_tokens,
            vault_orig.to_be_redeemed_tokens,
            vault_orig.to_be_replaced_tokens,
            vault_orig.backing_collateral,
            VaultStatus::CommittedTheft,
            vault_orig.replace_collateral,
        ));
    });
}

#[test]
fn is_collateral_below_threshold_true_succeeds() {
    run_test(|| {
        let collateral = DEFAULT_COLLATERAL;
        let btc_amount = 50;
        let threshold = FixedU128::checked_from_rational(201, 100).unwrap(); // 201%

        ext::oracle::dots_to_btc::<Test>.mock_safe(move |_| MockResult::Return(Ok(collateral)));

        assert_eq!(
            VaultRegistry::is_collateral_below_threshold(collateral, btc_amount, threshold),
            Ok(true)
        );
    })
}

#[test]
fn test_liquidate_undercollateralized_vaults_no_liquidation() {
    run_test(|| {
        Vaults::<Test>::insert(0, Vault::default());
        Vaults::<Test>::insert(1, Vault::default());
        Vaults::<Test>::insert(2, Vault::default());
        Vaults::<Test>::insert(3, Vault::default());
        Vaults::<Test>::insert(4, Vault::default());

        let vaults: HashMap<<Test as frame_system::Config>::AccountId, bool> =
            vec![(0, false), (1, false), (2, false), (3, false), (4, false)]
                .into_iter()
                .collect();

        VaultRegistry::is_vault_below_liquidation_threshold
            .mock_safe(move |id| MockResult::Return(Ok(*vaults.get(id).unwrap())));
        VaultRegistry::liquidate_vault.mock_safe(move |_| {
            panic!("Should not liquidate any vaults");
        });

        VaultRegistry::liquidate_undercollateralized_vaults();
    });
}

#[test]
fn test_liquidate_undercollateralized_vaults_succeeds() {
    run_test(|| {
        Vaults::<Test>::insert(0, Vault::default());
        Vaults::<Test>::insert(1, Vault::default());
        Vaults::<Test>::insert(2, Vault::default());
        Vaults::<Test>::insert(3, Vault::default());
        Vaults::<Test>::insert(4, Vault::default());

        let vaults: HashMap<<Test as frame_system::Config>::AccountId, bool> =
            vec![(0, true), (1, false), (2, true), (3, false), (4, false)]
                .into_iter()
                .collect();
        let vaults1 = Rc::new(vaults);
        let vaults2 = vaults1.clone();

        VaultRegistry::is_vault_below_liquidation_threshold
            .mock_safe(move |id| MockResult::Return(Ok(*vaults1.get(id).unwrap())));
        VaultRegistry::liquidate_vault.mock_safe(move |id| {
            assert!(vaults2.get(id).unwrap());
            MockResult::Return(Ok(()))
        });

        VaultRegistry::liquidate_undercollateralized_vaults();
    });
}

#[test]
fn is_collateral_below_threshold_false_succeeds() {
    run_test(|| {
        let collateral = DEFAULT_COLLATERAL;
        let btc_amount = 50;
        let threshold = FixedU128::checked_from_rational(200, 100).unwrap(); // 200%

        ext::oracle::dots_to_btc::<Test>.mock_safe(move |_| MockResult::Return(Ok(collateral)));

        assert_eq!(
            VaultRegistry::is_collateral_below_threshold(collateral, btc_amount, threshold),
            Ok(false)
        );
    })
}

#[test]
fn calculate_max_polkabtc_from_collateral_for_threshold_succeeds() {
    run_test(|| {
        let collateral: u128 = u64::MAX as u128;
        let threshold = FixedU128::checked_from_rational(200, 100).unwrap(); // 200%

        ext::oracle::dots_to_btc::<Test>.mock_safe(move |_| MockResult::Return(Ok(collateral)));

        assert_eq!(
            VaultRegistry::calculate_max_polkabtc_from_collateral_for_threshold(collateral, threshold),
            Ok((u64::MAX / 2) as u128)
        );
    })
}

#[test]
fn test_threshold_equivalent_to_legacy_calculation() {
    /// old version
    fn legacy_calculate_max_polkabtc_from_collateral_for_threshold(
        collateral: DOT<Test>,
        threshold: u128,
    ) -> Result<PolkaBTC<Test>, DispatchError> {
        let granularity = 5;
        // convert the collateral to polkabtc
        let collateral_in_polka_btc = ext::oracle::dots_to_btc::<Test>(collateral)?;
        let collateral_in_polka_btc = VaultRegistry::polkabtc_to_u128(collateral_in_polka_btc)?;
        let collateral_in_polka_btc = U256::from(collateral_in_polka_btc);

        // calculate how many tokens should be maximally issued given the threshold
        let scaled_collateral_in_polka_btc = collateral_in_polka_btc
            .checked_mul(U256::from(10).pow(granularity.into()))
            .ok_or(Error::<Test>::ArithmeticOverflow)?;
        let scaled_max_tokens = scaled_collateral_in_polka_btc
            .checked_div(threshold.into())
            .unwrap_or(0.into());

        VaultRegistry::u128_to_polkabtc(scaled_max_tokens.try_into()?)
    }

    run_test(|| {
        let threshold = FixedU128::checked_from_rational(199999, 100000).unwrap(); // 199.999%
        let random_start = 987529462328 as u128;
        for btc in random_start..random_start + 199999 {
            ext::oracle::dots_to_btc::<Test>.mock_safe(move |x| MockResult::Return(Ok(x)));
            ext::oracle::btc_to_dots::<Test>.mock_safe(move |x| MockResult::Return(Ok(x)));
            let old = legacy_calculate_max_polkabtc_from_collateral_for_threshold(btc, 199999).unwrap();
            let new = VaultRegistry::calculate_max_polkabtc_from_collateral_for_threshold(btc, threshold).unwrap();
            assert_eq!(old, new);
        }
    })
}

#[test]
fn test_get_required_collateral_threshold_equivalent_to_legacy_calculation_() {
    // old version
    fn legacy_get_required_collateral_for_polkabtc_with_threshold(
        btc: PolkaBTC<Test>,
        threshold: u128,
    ) -> Result<DOT<Test>, DispatchError> {
        let granularity = 5;
        let btc = VaultRegistry::polkabtc_to_u128(btc)?;
        let btc = U256::from(btc);

        // Step 1: inverse of the scaling applied in calculate_max_polkabtc_from_collateral_for_threshold

        // inverse of the div
        let btc = btc
            .checked_mul(threshold.into())
            .ok_or(Error::<Test>::ArithmeticOverflow)?;

        // To do the inverse of the multiplication, we need to do division, but
        // we need to round up. To round up (a/b), we need to do ((a+b-1)/b):
        let rounding_addition = U256::from(10).pow(granularity.into()) - U256::from(1);
        let btc = (btc + rounding_addition)
            .checked_div(U256::from(10).pow(granularity.into()))
            .ok_or(Error::<Test>::ArithmeticUnderflow)?;

        // Step 2: convert the amount to dots
        let scaled = VaultRegistry::u128_to_polkabtc(btc.try_into()?)?;
        let amount_in_dot = ext::oracle::btc_to_dots::<Test>(scaled)?;
        Ok(amount_in_dot)
    }

    run_test(|| {
        let threshold = FixedU128::checked_from_rational(199999, 100000).unwrap(); // 199.999%
        let random_start = 987529462328 as u128;
        for btc in random_start..random_start + 199999 {
            ext::oracle::dots_to_btc::<Test>.mock_safe(move |x| MockResult::Return(Ok(x)));
            ext::oracle::btc_to_dots::<Test>.mock_safe(move |x| MockResult::Return(Ok(x)));
            let old = legacy_get_required_collateral_for_polkabtc_with_threshold(btc, 199999);
            let new = VaultRegistry::get_required_collateral_for_polkabtc_with_threshold(btc, threshold);
            assert_eq!(old, new);
        }
    })
}

#[test]
fn get_required_collateral_for_polkabtc_with_threshold_succeeds() {
    run_test(|| {
        let threshold = FixedU128::checked_from_rational(19999, 10000).unwrap(); // 199.99%
        let random_start = 987529387592 as u128;
        for btc in random_start..random_start + 19999 {
            ext::oracle::dots_to_btc::<Test>.mock_safe(move |x| MockResult::Return(Ok(x)));
            ext::oracle::btc_to_dots::<Test>.mock_safe(move |x| MockResult::Return(Ok(x)));

            let min_collateral =
                VaultRegistry::get_required_collateral_for_polkabtc_with_threshold(btc, threshold).unwrap();

            let max_btc_for_min_collateral =
                VaultRegistry::calculate_max_polkabtc_from_collateral_for_threshold(min_collateral, threshold).unwrap();

            let max_btc_for_below_min_collateral =
                VaultRegistry::calculate_max_polkabtc_from_collateral_for_threshold(min_collateral - 1, threshold)
                    .unwrap();

            // Check that the amount we found is indeed the lowest amount that is sufficient for `btc`
            assert!(max_btc_for_min_collateral >= btc);
            assert!(max_btc_for_below_min_collateral < btc);
        }
    })
}

#[test]
fn _is_vault_below_auction_threshold_false_succeeds() {
    run_test(|| {
        // vault has 200% collateral ratio
        let id = create_sample_vault();

        assert_ok!(VaultRegistry::try_increase_to_be_issued_tokens(&id, 50),);
        let res = VaultRegistry::issue_tokens(&id, 50);
        assert_ok!(res);

        ext::collateral::for_account::<Test>.mock_safe(|_| MockResult::Return(DEFAULT_COLLATERAL));
        ext::oracle::dots_to_btc::<Test>.mock_safe(|_| MockResult::Return(Ok(DEFAULT_COLLATERAL)));

        assert_eq!(VaultRegistry::is_vault_below_auction_threshold(&id), Ok(false))
    });
}

// Security integration tests
#[test]
fn register_vault_parachain_not_running_fails() {
    run_test(|| {
        ext::security::ensure_parachain_status_running::<Test>
            .mock_safe(|| MockResult::Return(Err(SecurityError::ParachainNotRunning.into())));

        assert_noop!(
<<<<<<< HEAD
            VaultRegistry::register_vault(
                Origin::signed(DEFAULT_ID),
                DEFAULT_COLLATERAL,
                dummy_public_key(),
            ),
=======
            VaultRegistry::register_vault(Origin::signed(DEFAULT_ID), DEFAULT_COLLATERAL, dummy_public_key()),
>>>>>>> 19e88367
            SecurityError::ParachainNotRunning
        );
    });
}

#[test]
fn lock_additional_collateral_parachain_not_running_fails() {
    run_test(|| {
        let id = create_vault(RICH_ID);
        let additional = RICH_COLLATERAL - DEFAULT_COLLATERAL;
        ext::security::ensure_parachain_status_not_shutdown::<Test>
            .mock_safe(|| MockResult::Return(Err(SecurityError::ParachainShutdown.into())));

        assert_noop!(
            VaultRegistry::lock_additional_collateral(Origin::signed(id), additional),
            SecurityError::ParachainShutdown
        );
    })
}

#[test]
fn is_vault_below_liquidation_threshold_true_succeeds() {
    run_test(|| {
        // vault has 100% collateral ratio
        let id = create_sample_vault();

        assert_ok!(VaultRegistry::try_increase_to_be_issued_tokens(&id, 50),);
        let res = VaultRegistry::issue_tokens(&id, 50);
        assert_ok!(res);

        ext::collateral::for_account::<Test>.mock_safe(|_| MockResult::Return(DEFAULT_COLLATERAL));
        ext::oracle::dots_to_btc::<Test>.mock_safe(|_| MockResult::Return(Ok(DEFAULT_COLLATERAL / 2)));

        assert_eq!(VaultRegistry::is_vault_below_liquidation_threshold(&id), Ok(true));
    })
}

#[test]
fn get_collateralization_from_vault_fails_with_no_tokens_issued() {
    run_test(|| {
        // vault has no tokens issued yet
        let id = create_sample_vault();

        assert_err!(
            VaultRegistry::get_collateralization_from_vault(id, false),
            TestError::NoTokensIssued
        );
    })
}

#[test]
fn get_collateralization_from_vault_succeeds() {
    run_test(|| {
        let issue_tokens: u128 = DEFAULT_COLLATERAL / 10 / 2; // = 5
        let id = create_sample_vault_and_issue_tokens(issue_tokens);

        assert_eq!(
            VaultRegistry::get_collateralization_from_vault(id, false),
            Ok(FixedU128::checked_from_rational(200, 100).unwrap())
        );
    })
}

#[test]
fn get_unsettled_collateralization_from_vault_succeeds() {
    run_test(|| {
        let issue_tokens: u128 = DEFAULT_COLLATERAL / 10 / 4; // = 2
        let id = create_sample_vault_and_issue_tokens(issue_tokens);

        assert_ok!(VaultRegistry::try_increase_to_be_issued_tokens(&id, issue_tokens),);

        assert_eq!(
            VaultRegistry::get_collateralization_from_vault(id, true),
            Ok(FixedU128::checked_from_rational(500, 100).unwrap())
        );
    })
}

#[test]
fn get_settled_collateralization_from_vault_succeeds() {
    run_test(|| {
        let issue_tokens: u128 = DEFAULT_COLLATERAL / 10 / 4; // = 2
        let id = create_sample_vault_and_issue_tokens(issue_tokens);

        assert_ok!(VaultRegistry::try_increase_to_be_issued_tokens(&id, issue_tokens),);

        assert_eq!(
            VaultRegistry::get_collateralization_from_vault(id, false),
            Ok(FixedU128::checked_from_rational(250, 100).unwrap())
        );
    })
}

mod get_vaults_below_premium_collaterlization_tests {
    use super::*;

    /// sets premium_redeem threshold to 1
    pub fn run_test(test: impl FnOnce()) {
        super::run_test(|| {
            VaultRegistry::set_secure_collateral_threshold(FixedU128::from_float(0.001));
            VaultRegistry::set_premium_redeem_threshold(FixedU128::one());

            test()
        })
    }

    fn add_vault(id: u64, issued_tokens: u128, collateral: u128) {
        create_vault_with_collateral(id, collateral);

        VaultRegistry::try_increase_to_be_issued_tokens(&id, issued_tokens).unwrap();
        assert_ok!(VaultRegistry::issue_tokens(&id, issued_tokens));

        // sanity check
        let vault = VaultRegistry::get_active_rich_vault_from_id(&id).unwrap();
        assert_eq!(vault.data.issued_tokens, issued_tokens);
        assert_eq!(vault.data.to_be_redeemed_tokens, 0);
    }

    #[test]
    fn get_vaults_below_premium_collateralization_fails() {
        run_test(|| {
            add_vault(4, 50, 100);

            assert_err!(
                VaultRegistry::get_premium_redeem_vaults(),
                TestError::NoVaultUnderThePremiumRedeemThreshold
            );
        })
    }

    #[test]
    fn get_vaults_below_premium_collateralization_succeeds() {
        run_test(|| {
            let id1 = 3;
            let issue_tokens1: u128 = 50;
            let collateral1 = 49;

            let id2 = 4;
            let issue_tokens2: u128 = 50;
            let collateral2 = 48;

            add_vault(id1, issue_tokens1, collateral1);
            add_vault(id2, issue_tokens2, collateral2);

            assert_eq!(
                VaultRegistry::get_premium_redeem_vaults(),
                Ok(vec!((id1, issue_tokens1), (id2, issue_tokens2)))
            );
        })
    }

    #[test]
    fn get_vaults_below_premium_collateralization_filters_banned_and_sufficiently_collateralized_vaults() {
        run_test(|| {
            // not returned, because is is not under premium threshold (which is set to 100% for this test)
            let id1 = 3;
            let issue_tokens1: u128 = 50;
            let collateral1 = 50;
            add_vault(id1, issue_tokens1, collateral1);

            // returned
            let id2 = 4;
            let issue_tokens2: u128 = 50;
            let collateral2 = 49;
            add_vault(id2, issue_tokens2, collateral2);

            // not returned because it's banned
            let id3 = 5;
            let issue_tokens3: u128 = 50;
            let collateral3 = 49;
            add_vault(id3, issue_tokens3, collateral3);
            let mut vault3 = VaultRegistry::get_active_rich_vault_from_id(&id3).unwrap();
            vault3.ban_until(1000);

            assert_eq!(
                VaultRegistry::get_premium_redeem_vaults(),
                Ok(vec!((id2, issue_tokens2)))
            );
        })
    }
}

mod get_vaults_with_issuable_tokens_tests {
    use super::*;

    #[test]
    fn get_vaults_with_issuable_tokens_succeeds() {
        run_test(|| {
            let id1 = 3;
            let collateral1 = 100;
            create_vault_with_collateral(id1, collateral1);
            let issuable_tokens1 =
                VaultRegistry::get_issuable_tokens_from_vault(id1).expect("Sample vault is unable to issue tokens");

            let id2 = 4;
            let collateral2 = 50;
            create_vault_with_collateral(id2, collateral2);
            let issuable_tokens2 =
                VaultRegistry::get_issuable_tokens_from_vault(id2).expect("Sample vault is unable to issue tokens");

            // Check result is ordered in descending order
            assert_eq!(issuable_tokens1.gt(&issuable_tokens2), true);
            assert_eq!(
                VaultRegistry::get_vaults_with_issuable_tokens(),
                Ok(vec!((id1, issuable_tokens1), (id2, issuable_tokens2)))
            );
        })
    }
    #[test]
    fn get_vaults_with_issuable_tokens_succeeds_when_there_are_liquidated_vaults() {
        run_test(|| {
            let id1 = 3;
            let collateral1 = 100;
            create_vault_with_collateral(id1, collateral1);
            let issuable_tokens1 =
                VaultRegistry::get_issuable_tokens_from_vault(id1).expect("Sample vault is unable to issue tokens");

            let id2 = 4;
            let collateral2 = 50;
            create_vault_with_collateral(id2, collateral2);

            // liquidate vault
            assert_ok!(VaultRegistry::liquidate_vault_with_status(
                &id2,
                VaultStatus::Liquidated
            ));

            assert_eq!(
                VaultRegistry::get_vaults_with_issuable_tokens(),
                Ok(vec!((id1, issuable_tokens1)))
            );
        })
    }

    #[test]
    fn get_vaults_with_issuable_tokens_filters_out_banned_vaults() {
        run_test(|| {
            let id1 = 3;
            let collateral1 = 100;
            create_vault_with_collateral(id1, collateral1);
            let issuable_tokens1 =
                VaultRegistry::get_issuable_tokens_from_vault(id1).expect("Sample vault is unable to issue tokens");

            let id2 = 4;
            let collateral2 = 50;
            create_vault_with_collateral(id2, collateral2);

            // ban the vault
            let mut vault = VaultRegistry::get_rich_vault_from_id(&id2).unwrap();
            vault.ban_until(1000);

            let issuable_tokens2 =
                VaultRegistry::get_issuable_tokens_from_vault(id2).expect("Sample vault is unable to issue tokens");

            assert_eq!(issuable_tokens2, 0);

            // Check that the banned vault is not returned by get_vaults_with_issuable_tokens
            assert_eq!(
                VaultRegistry::get_vaults_with_issuable_tokens(),
                Ok(vec!((id1, issuable_tokens1)))
            );
        })
    }

    #[test]
    fn get_vaults_with_issuable_tokens_filters_out_vault_that_do_not_accept_new_issues() {
        run_test(|| {
            let id1 = 3;
            let collateral1 = 100;
            create_vault_with_collateral(id1, collateral1);
            let issuable_tokens1 =
                VaultRegistry::get_issuable_tokens_from_vault(id1).expect("Sample vault is unable to issue tokens");

            let id2 = 4;
            let collateral2 = 50;
            create_vault_with_collateral(id2, collateral2);
            assert_ok!(VaultRegistry::accept_new_issues(Origin::signed(id2), false));

            // Check that the vault that does not accept issues is not returned by get_vaults_with_issuable_tokens
            assert_eq!(
                VaultRegistry::get_vaults_with_issuable_tokens(),
                Ok(vec!((id1, issuable_tokens1)))
            );
        })
    }

    #[test]
    fn get_vaults_with_issuable_tokens_fails() {
        run_test(|| {
            let issue_tokens: u128 = 50;
            let id = create_sample_vault();

            VaultRegistry::try_increase_to_be_issued_tokens(&id, issue_tokens).unwrap();
            // issue 50 tokens at 200% rate
            assert_ok!(VaultRegistry::issue_tokens(&id, issue_tokens));
            let vault = VaultRegistry::get_active_rich_vault_from_id(&id).unwrap();
            assert_eq!(vault.data.issued_tokens, issue_tokens);
            assert_eq!(vault.data.to_be_redeemed_tokens, 0);

            // update the exchange rate
            ext::oracle::dots_to_btc::<Test>.mock_safe(move |x| MockResult::Return(Ok(x / 2)));

            assert_err!(
                VaultRegistry::get_vaults_with_issuable_tokens(),
                TestError::NoVaultWithIssuableTokens
            );
        })
    }
}
#[test]
fn get_total_collateralization_with_tokens_issued() {
    run_test(|| {
        let issue_tokens: u128 = DEFAULT_COLLATERAL / 10 / 2; // = 5
        let _id = create_sample_vault_and_issue_tokens(issue_tokens);

        assert_eq!(
            VaultRegistry::get_total_collateralization(),
            Ok(FixedU128::checked_from_rational(200, 100).unwrap())
        );
    })
}

// #[test]
// fn wallet_add_btc_address_succeeds() {
//     run_test(|| {
//         let address1 = BtcAddress::random();
//         let address2 = BtcAddress::random();
//         let address3 = BtcAddress::random();

//         let mut wallet = Wallet::new(address1);
//         assert_eq!(wallet.get_btc_address(), address1);

//         wallet.add_btc_address(address2);
//         assert_eq!(wallet.get_btc_address(), address2);

//         wallet.add_btc_address(address3);
//         assert_eq!(wallet.get_btc_address(), address3);
//     });
// }

#[test]
fn wallet_has_btc_address_succeeds() {
    use sp_std::collections::btree_set::BTreeSet;

    run_test(|| {
        let address1 = BtcAddress::random();
        let address2 = BtcAddress::random();

        let mut addresses = BTreeSet::new();
        addresses.insert(address1);

        let wallet = Wallet {
            addresses,
            public_key: dummy_public_key(),
        };
        assert_eq!(wallet.has_btc_address(&address1), true);
        assert_eq!(wallet.has_btc_address(&address2), false);
    });
}

// #[test]
// fn update_btc_address_fails_with_btc_address_taken() {
//     run_test(|| {
//         let origin = DEFAULT_ID;
//         let address = BtcAddress::random();

//         let mut vault = Vault::default();
//         vault.id = origin;
//         vault.wallet = Wallet::new(address);
//         VaultRegistry::insert_vault(&origin, vault);

//         assert_err!(
//             VaultRegistry::update_btc_address(Origin::signed(origin), address),
//             TestError::BtcAddressTaken
//         );
//     });
// }

// #[test]
// fn update_btc_address_succeeds() {
//     run_test(|| {
//         let origin = DEFAULT_ID;
//         let address1 = BtcAddress::random();
//         let address2 = BtcAddress::random();

//         let mut vault = Vault::default();
//         vault.id = origin;
//         vault.wallet = Wallet::new(address1);
//         VaultRegistry::insert_vault(&origin, vault);

//         assert_ok!(VaultRegistry::update_btc_address(
//             Origin::signed(origin),
//             address2
//         ));
//     });
// }

fn setup_block(i: u64, parent_hash: H256) -> H256 {
    System::initialize(&i, &parent_hash, &Default::default(), frame_system::InitKind::Full);
    <pallet_randomness_collective_flip::Module<Test>>::on_initialize(i);

    let header = System::finalize();
    Security::<Test>::set_active_block_number(*header.number());
    header.hash()
}

fn setup_blocks(blocks: u64) {
    let mut parent_hash = System::parent_hash();
    for i in 1..(blocks + 1) {
        parent_hash = setup_block(i, parent_hash);
    }
}

#[test]
fn runtime_upgrade_succeeds() {
    run_test(|| {
        Vaults::<Test>::insert(
            0,
            Vault {
                backing_collateral: 10,
                ..Default::default()
            },
        );
        Vaults::<Test>::insert(
            1,
            Vault {
                backing_collateral: 20,
                ..Default::default()
            },
        );
        Vaults::<Test>::insert(
            2,
            Vault {
                backing_collateral: 30,
                ..Default::default()
            },
        );
        assert_eq!(0, VaultRegistry::get_total_backing_collateral(false).unwrap());
        VaultRegistry::_on_runtime_upgrade();
        assert_eq!(60, VaultRegistry::get_total_backing_collateral(false).unwrap());
    })
}

mod get_first_vault_with_sufficient_tokens_tests {
    use super::*;

    #[test]
    fn get_first_vault_with_sufficient_tokens_succeeds() {
        run_test(|| {
            let issue_tokens: u128 = DEFAULT_COLLATERAL / 10 / 2; // = 5
            let id = create_sample_vault_and_issue_tokens(issue_tokens);

            assert_eq!(
                VaultRegistry::get_first_vault_with_sufficient_tokens(issue_tokens),
                Ok(id)
            );
        })
    }

    #[test]
    fn get_first_vault_with_sufficient_tokens_considers_to_be_redeemed() {
        run_test(|| {
            let issue_tokens: u128 = DEFAULT_COLLATERAL / 10 / 2; // = 5
            let id = create_sample_vault_and_issue_tokens(issue_tokens);
            let mut vault = VaultRegistry::get_active_rich_vault_from_id(&id).unwrap();

            assert_ok!(vault.increase_to_be_redeemed(2));

            assert_noop!(
                VaultRegistry::get_first_vault_with_sufficient_tokens(issue_tokens),
                TestError::NoVaultWithSufficientTokens
            );

            assert_eq!(VaultRegistry::get_first_vault_with_sufficient_tokens(3), Ok(id));
        })
    }

    #[test]
    fn get_first_vault_with_sufficient_tokens_filters_banned_vaults() {
        run_test(|| {
            let issue_tokens: u128 = DEFAULT_COLLATERAL / 10 / 2; // = 5
            let id = create_sample_vault_and_issue_tokens(issue_tokens);
            let mut vault = VaultRegistry::get_active_rich_vault_from_id(&id).unwrap();
            vault.ban_until(1000);

            assert_noop!(
                VaultRegistry::get_first_vault_with_sufficient_tokens(issue_tokens),
                TestError::NoVaultWithSufficientTokens
            );
        })
    }

    #[test]
    fn get_first_vault_with_sufficient_tokens_returns_different_vaults_for_different_amounts() {
        run_test(|| {
            setup_blocks(100);

            let vault_ids = MULTI_VAULT_TEST_IDS
                .iter()
                .map(|&i| {
                    create_vault_and_issue_tokens(MULTI_VAULT_TEST_COLLATERAL / 100, MULTI_VAULT_TEST_COLLATERAL, i)
                })
                .collect::<Vec<_>>();
            let selected_ids = (1..50)
                .map(|i| VaultRegistry::get_first_vault_with_sufficient_tokens(i).unwrap())
                .collect::<Vec<_>>();

            // check that all vaults have been selected at least once
            assert!(vault_ids.iter().all(|&x| selected_ids.iter().any(|&y| x == y)));
        });
    }

    #[test]
    fn get_first_vault_with_sufficient_tokens_returns_different_vaults_for_different_blocks() {
        run_test(|| {
            setup_blocks(100);

            let vault_ids = MULTI_VAULT_TEST_IDS
                .iter()
                .map(|&i| {
                    create_vault_and_issue_tokens(MULTI_VAULT_TEST_COLLATERAL / 100, MULTI_VAULT_TEST_COLLATERAL, i)
                })
                .collect::<Vec<_>>();
            let selected_ids = (101..150)
                .map(|i| {
                    setup_block(i, System::parent_hash());
                    VaultRegistry::get_first_vault_with_sufficient_tokens(5).unwrap()
                })
                .collect::<Vec<_>>();

            // check that all vaults have been selected at least once
            assert!(vault_ids.iter().all(|&x| selected_ids.iter().any(|&y| x == y)));
        });
    }
}

mod get_first_vault_with_sufficient_collateral_test {
    use super::*;

    #[test]
    fn get_first_vault_with_sufficient_collateral_succeeds() {
        run_test(|| {
            let issue_tokens: u128 = 4;
            let id = create_sample_vault_and_issue_tokens(issue_tokens);

            assert_eq!(
                VaultRegistry::get_first_vault_with_sufficient_collateral(issue_tokens),
                Ok(id)
            );
        })
    }

    #[test]
    fn get_first_vault_with_sufficient_collateral_with_no_suitable_vaults_fails() {
        run_test(|| {
            create_sample_vault_and_issue_tokens(4);

            assert_err!(
                VaultRegistry::get_first_vault_with_sufficient_collateral(5),
                TestError::NoVaultWithSufficientCollateral
            );
        })
    }

    #[test]
    fn get_first_vault_with_sufficient_collateral_filters_vaults_that_do_not_accept_new_issues() {
        run_test(|| {
            let issue_tokens: u128 = 4;
            let id = create_sample_vault_and_issue_tokens(issue_tokens);
            assert_ok!(VaultRegistry::accept_new_issues(Origin::signed(id), false));

            assert_err!(
                VaultRegistry::get_first_vault_with_sufficient_collateral(issue_tokens),
                TestError::NoVaultWithSufficientCollateral
            );
        })
    }

    #[test]
    fn get_first_vault_with_sufficient_collateral_returns_different_vaults_for_different_amounts() {
        run_test(|| {
            setup_blocks(100);

            let vault_ids = MULTI_VAULT_TEST_IDS
                .iter()
                .map(|&i| {
                    create_vault_and_issue_tokens(MULTI_VAULT_TEST_COLLATERAL / 100, MULTI_VAULT_TEST_COLLATERAL, i)
                })
                .collect::<Vec<_>>();
            let selected_ids = (1..50)
                .map(|i| VaultRegistry::get_first_vault_with_sufficient_collateral(i).unwrap())
                .collect::<Vec<_>>();

            // check that all vaults have been selected at least once
            assert!(vault_ids.iter().all(|&x| selected_ids.iter().any(|&y| x == y)));
        });
    }

    #[test]
    fn get_first_vault_with_sufficient_collateral_returns_different_vaults_for_different_blocks() {
        run_test(|| {
            setup_blocks(100);

            let vault_ids = MULTI_VAULT_TEST_IDS
                .iter()
                .map(|&i| {
                    create_vault_and_issue_tokens(MULTI_VAULT_TEST_COLLATERAL / 100, MULTI_VAULT_TEST_COLLATERAL, i)
                })
                .collect::<Vec<_>>();
            let selected_ids = (101..150)
                .map(|i| {
                    setup_block(i, System::parent_hash());
                    VaultRegistry::get_first_vault_with_sufficient_collateral(5).unwrap()
                })
                .collect::<Vec<_>>();

            // check that all vaults have been selected at least once
            assert!(vault_ids.iter().all(|&x| selected_ids.iter().any(|&y| x == y)));
        });
    }
}

#[test]
fn test_try_increase_to_be_replaced_tokens() {
    run_test(|| {
        let issue_tokens: u128 = 4;
        let vault_id = create_sample_vault_and_issue_tokens(issue_tokens);
        assert_ok!(VaultRegistry::try_increase_to_be_redeemed_tokens(&vault_id, 1));

        let (total_btc, total_dot) = VaultRegistry::try_increase_to_be_replaced_tokens(&vault_id, 2, 10).unwrap();
        assert!(total_btc == 2);
        assert!(total_dot == 10);

        // check that we can't request more than we have issued tokens
        assert_noop!(
            VaultRegistry::try_increase_to_be_replaced_tokens(&vault_id, 3, 10),
            TestError::InsufficientTokensCommitted
        );

        // check that we can't request replacement for tokens that are marked as to-be-redeemed
        assert_noop!(
            VaultRegistry::try_increase_to_be_replaced_tokens(&vault_id, 2, 10),
            TestError::InsufficientTokensCommitted
        );

        let (total_btc, total_dot) = VaultRegistry::try_increase_to_be_replaced_tokens(&vault_id, 1, 20).unwrap();
        assert!(total_btc == 3);
        assert!(total_dot == 30);

        // check that is was written to storage
        let vault = VaultRegistry::get_active_vault_from_id(&vault_id).unwrap();
        assert_eq!(vault.to_be_replaced_tokens, 3);
        assert_eq!(vault.replace_collateral, 30);
    })
}

#[test]
fn test_decrease_to_be_replaced_tokens_over_capacity() {
    run_test(|| {
        let issue_tokens: u128 = 4;
        let vault_id = create_sample_vault_and_issue_tokens(issue_tokens);

        assert_ok!(VaultRegistry::try_increase_to_be_replaced_tokens(&vault_id, 4, 10));

        let (tokens, collateral) = VaultRegistry::decrease_to_be_replaced_tokens(&vault_id, 5).unwrap();
        assert_eq!(tokens, 4);
        assert_eq!(collateral, 10);
    })
}

#[test]
fn test_decrease_to_be_replaced_tokens_below_capacity() {
    run_test(|| {
        let issue_tokens: u128 = 4;
        let vault_id = create_sample_vault_and_issue_tokens(issue_tokens);

        assert_ok!(VaultRegistry::try_increase_to_be_replaced_tokens(&vault_id, 4, 10));

        let (tokens, collateral) = VaultRegistry::decrease_to_be_replaced_tokens(&vault_id, 3).unwrap();
        assert_eq!(tokens, 3);
        assert_eq!(collateral, 7);
    })
}<|MERGE_RESOLUTION|>--- conflicted
+++ resolved
@@ -985,15 +985,7 @@
             .mock_safe(|| MockResult::Return(Err(SecurityError::ParachainNotRunning.into())));
 
         assert_noop!(
-<<<<<<< HEAD
-            VaultRegistry::register_vault(
-                Origin::signed(DEFAULT_ID),
-                DEFAULT_COLLATERAL,
-                dummy_public_key(),
-            ),
-=======
             VaultRegistry::register_vault(Origin::signed(DEFAULT_ID), DEFAULT_COLLATERAL, dummy_public_key()),
->>>>>>> 19e88367
             SecurityError::ParachainNotRunning
         );
     });
