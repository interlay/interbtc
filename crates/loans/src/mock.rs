--- conflicted
+++ resolved
@@ -386,11 +386,8 @@
     for b in (System::block_number() + 1)..=n {
         System::set_block_number(b);
         TimestampPallet::set_timestamp(6000 * b);
-<<<<<<< HEAD
+        Scheduler::on_initialize(b);
         Loans::on_initialize(b);
-=======
-        Scheduler::on_initialize(b);
->>>>>>> f0a0144a
         if b != n {
             Loans::on_finalize(b);
         }
