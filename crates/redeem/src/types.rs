--- conflicted
+++ resolved
@@ -53,20 +53,14 @@
     #[cfg_attr(feature = "std", serde(deserialize_with = "deserialize_from_string"))]
     #[cfg_attr(feature = "std", serde(bound(serialize = "Issuing: std::fmt::Display")))]
     #[cfg_attr(feature = "std", serde(serialize_with = "serialize_as_string"))]
-<<<<<<< HEAD
     /// Total redeem fees in issuance - taken from request amount
     pub fee: Issuing,
     #[cfg_attr(feature = "std", serde(bound(deserialize = "Issuing: std::str::FromStr")))]
-=======
-    /// Total parachain fee in PolkaBTC - taken from request amount
-    pub fee: PolkaBTC,
-    #[cfg_attr(feature = "std", serde(bound(deserialize = "PolkaBTC: std::str::FromStr")))]
->>>>>>> 8489f110
     #[cfg_attr(feature = "std", serde(deserialize_with = "deserialize_from_string"))]
     #[cfg_attr(feature = "std", serde(bound(serialize = "Issuing: std::fmt::Display")))]
     #[cfg_attr(feature = "std", serde(serialize_with = "serialize_as_string"))]
     /// Amount the vault should spend on the bitcoin inclusion fee - taken from request amount
-    pub transfer_fee_btc: PolkaBTC,
+    pub transfer_fee_btc: Issuing,
     /// Total amount of BTC for the vault to send
     pub amount_btc: Issuing,
     #[cfg_attr(feature = "std", serde(bound(deserialize = "Backing: std::str::FromStr")))]
